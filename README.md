# 🦜️🔗 LangChain 🤝 Amazon Web Services (AWS)

This monorepo provides LangChain and LangGraph components for various AWS services. It aims to replace and expand upon the existing LangChain AWS components found in the `langchain-community` package in the LangChain repository.

The following packages are hosted in this repository:

- `langchain-aws` ([PyPI](https://pypi.org/project/langchain-aws/))
- `langgraph-checkpoint-aws` ([PyPI](https://pypi.org/project/langgraph-checkpoint-aws/))

## Features

### LangChain

- **LLMs**: Includes LLM classes for AWS services like [Bedrock](https://aws.amazon.com/bedrock) and [SageMaker Endpoints](https://aws.amazon.com/sagemaker/deploy/), allowing you to leverage their language models within LangChain.
- **VectorStores**: Supports vectorstores for services like [Amazon MemoryDB](https://aws.amazon.com/memorydb/) and [Amazon S3 Vectors](https://aws.amazon.com/s3/features/vectors/), providing efficient and scalable vector database for your applications.
- **Retrievers**: Supports retrievers for services like [Amazon Kendra](https://aws.amazon.com/kendra/) and [KnowledgeBases for Amazon Bedrock](https://aws.amazon.com/bedrock/knowledge-bases/), enabling efficient retrieval of relevant information in your RAG applications.
- **Graphs**: Provides components for working with [AWS Neptune](https://aws.amazon.com/neptune/) graphs within LangChain.
- **Agents**: Includes Runnables to support [Amazon Bedrock Agents](https://aws.amazon.com/bedrock/agents/), allowing you to leverage Bedrock Agents within LangChain and LangGraph.
- **Tools**: Includes tools and toolkits to enable use of [Amazon Bedrock AgentCore](https://aws.amazon.com/bedrock/agentcore/)'s built-in tools with LangChain and LangGraph agents.

### LangGraph

- **Checkpointers**: Provides a custom checkpointing solution for LangGraph agents using the [AgentCore Memory Service](https://docs.aws.amazon.com/bedrock-agentcore/latest/devguide/memory.html), the [AWS Bedrock Session Management Service](https://docs.aws.amazon.com/bedrock/latest/userguide/sessions.html), or the [ElastiCache Valkey Service](https://aws.amazon.com/elasticache/).
- **Memory Stores** - Provides a memory store solution for saving, processing, and retrieving intelligent long term memories using the [AgentCore Memory Service](https://docs.aws.amazon.com/bedrock-agentcore/latest/devguide/memory.html).

...and more to come. This repository will continue to expand and offer additional components for various AWS services as development progresses.

**Note**: This repository will replace all AWS integrations currently present in the `langchain-community` package. Users are encouraged to migrate to this repository as soon as possible.

## Installation

You can install the `langchain-aws` package from PyPI.

```bash
pip install langchain-aws
```

The `langgraph-checkpoint-aws` package can also be installed from PyPI.

```bash
pip install langgraph-checkpoint-aws
```

## Usage

### `langchain-aws`

Here's a simple example of how to use the `langchain-aws` package.

```python
from langchain_aws import ChatBedrockConverse

# Initialize the Bedrock chat model
<<<<<<< HEAD
llm = ChatBedrockConverse(
    model="us.anthropic.claude-sonnet-4-20250514-v1:0",
=======
model = ChatBedrockConverse(
    model="us.anthropic.claude-sonnet-4-5-20250929-v1:0"
>>>>>>> 52c0bf7b
)

# Invoke the model
response = model.invoke("Hello! How are you today?")
print(response)
```

For more detailed usage examples and documentation, please refer to the [LangChain docs](https://python.langchain.com/docs/integrations/platforms/aws/).

### `langgraph-checkpoint-aws`

You can find usage examples for `langgraph-checkpoint-aws` [in the README](https://github.com/langchain-ai/langchain-aws/blob/main/libs/langgraph-checkpoint-aws/README.md).

## Contributing

We welcome contributions to this repository! To get started, please follow the contribution guide for your specific project of interest:

- For `langchain-aws`, see [langchain-aws/CONTRIBUTING.md](https://github.com/langchain-ai/langchain-aws/blob/main/libs/aws/CONTRIBUTING.md).
- For `langgraph-checkpointer-aws`, see [langgraph-checkpointer-aws/CONTRIBUTING.md](https://github.com/langchain-ai/langchain-aws/blob/main/libs/langgraph-checkpoint-aws/CONTRIBUTING.md).

Each guide provides detailed instructions on how to set up the project for development and guidance on how to contribute effectively.

## License

This project is licensed under the [MIT License](LICENSE).<|MERGE_RESOLUTION|>--- conflicted
+++ resolved
@@ -51,13 +51,8 @@
 from langchain_aws import ChatBedrockConverse
 
 # Initialize the Bedrock chat model
-<<<<<<< HEAD
-llm = ChatBedrockConverse(
-    model="us.anthropic.claude-sonnet-4-20250514-v1:0",
-=======
 model = ChatBedrockConverse(
     model="us.anthropic.claude-sonnet-4-5-20250929-v1:0"
->>>>>>> 52c0bf7b
 )
 
 # Invoke the model
