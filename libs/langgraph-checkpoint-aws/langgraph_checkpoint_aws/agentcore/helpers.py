"""
Helper classes for AgentCore Memory Checkpoint Saver.
"""

from __future__ import annotations

import base64
import datetime
import json
import logging
from collections import defaultdict
from typing import Any, cast

import boto3
from botocore.config import Config
<<<<<<< HEAD
from langgraph.checkpoint.base import (
    Checkpoint,
    CheckpointMetadata,
    CheckpointTuple,
    RunnableConfig,
    SerializerProtocol,
)
=======
from langchain_core.messages import BaseMessage
from langgraph.checkpoint.base import CheckpointTuple, SerializerProtocol
>>>>>>> 413f0f03

from langgraph_checkpoint_aws.agentcore.constants import (
    EMPTY_CHANNEL_VALUE,
    EventDecodingError,
)
from langgraph_checkpoint_aws.agentcore.models import (
    ChannelDataEvent,
    CheckpointerConfig,
    CheckpointEvent,
    WriteItem,
    WritesEvent,
)

logger = logging.getLogger(__name__)

# Union type for all events
EventType = CheckpointEvent | ChannelDataEvent | WritesEvent


class EventSerializer:
    """Handles serialization and deserialization of events to store in AgentCore Memory."""  # noqa: E501

    def __init__(self, serde: SerializerProtocol):
        self.serde = serde

    def serialize_value(self, value: Any) -> dict[str, Any]:
        """Serialize a value using the serde protocol."""
        type_tag, binary_data = self.serde.dumps_typed(value)
        return {"type": type_tag, "data": base64.b64encode(binary_data).decode("utf-8")}

    def deserialize_value(self, serialized: dict[str, Any]) -> Any:
        """Deserialize a value using the serde protocol."""
        try:
            type_tag = serialized["type"]
            binary_data = base64.b64decode(serialized["data"])
            return self.serde.loads_typed((type_tag, binary_data))
        except Exception as e:
            raise EventDecodingError(f"Failed to deserialize value: {e}") from e

    def serialize_event(self, event: EventType) -> str:
        """Serialize an event to JSON string."""

        # Create a custom serializer for Pydantic models
        def custom_serializer(obj):
            if hasattr(obj, "model_dump"):
                return obj.model_dump()
            raise TypeError(f"Object of type {type(obj)} is not JSON serializable")

        # Get the base dictionary
        event_dict = event.model_dump(exclude_none=True)

        # Handle special serialization for specific fields
        if isinstance(event, CheckpointEvent):
            event_dict["checkpoint_data"] = self.serialize_value(event.checkpoint_data)
            event_dict["metadata"] = self.serialize_value(event.metadata)

        elif isinstance(event, ChannelDataEvent):
            if event.value != EMPTY_CHANNEL_VALUE:
                event_dict["value"] = self.serialize_value(event.value)

        elif isinstance(event, WritesEvent):
            # The writes field is already properly serialized by model_dump()
            # We just need to serialize the value field in each write
            for write in event_dict["writes"]:
                val = write.get("value", EMPTY_CHANNEL_VALUE)
                write["value"] = self.serialize_value(val)

        return json.dumps(event_dict, default=custom_serializer)

    def deserialize_event(self, data: str) -> EventType:
        """Deserialize JSON string to event."""
        try:
            event_dict = json.loads(data)
            event_type = event_dict.get("event_type")

            if event_type == "checkpoint":
                # Deserialize checkpoint data and metadata
                event_dict["checkpoint_data"] = self.deserialize_value(
                    event_dict["checkpoint_data"]
                )
                event_dict["metadata"] = self.deserialize_value(event_dict["metadata"])
                return CheckpointEvent(**event_dict)

            elif event_type == "channel_data":
                # Deserialize channel value if not empty
                if "value" in event_dict and isinstance(event_dict["value"], dict):
                    event_dict["value"] = self.deserialize_value(event_dict["value"])
                return ChannelDataEvent(**event_dict)

            elif event_type == "writes":
                # Deserialize write values
                for write in event_dict["writes"]:
                    if isinstance(write["value"], dict):
                        write["value"] = self.deserialize_value(write["value"])
                return WritesEvent(**event_dict)

            else:
                raise EventDecodingError(f"Unknown event type: {event_type}")

        except json.JSONDecodeError as e:
            raise EventDecodingError(f"Failed to parse JSON: {e}") from e
        except Exception as e:
            raise EventDecodingError(f"Failed to deserialize event: {e}") from e


class AgentCoreEventClient:
    """Handles low-level event storage and retrieval from AgentCore Memory for checkpoints."""  # noqa: E501

    def __init__(
        self, memory_id: str, serializer: EventSerializer | None = None, **boto3_kwargs
    ):
        self.memory_id = memory_id
        # mypy: need to set actual serializer if None
        if serializer is None:
            from langgraph.checkpoint.serde.jsonplus import JsonPlusSerializer

            self.serializer = EventSerializer(JsonPlusSerializer())
        else:
            self.serializer = serializer

        config = Config(
            user_agent_extra="x-client-framework:langgraph_agentcore_memory"
        )
        self.client = boto3.client("bedrock-agentcore", config=config, **boto3_kwargs)

    def store_blob_event(
        self, event: EventType, session_id: str, actor_id: str
    ) -> None:
        """Store an event in AgentCore Memory."""
        serialized = self.serializer.serialize_event(event)

        self.client.create_event(
            memoryId=self.memory_id,
            actorId=actor_id,
            sessionId=session_id,
            eventTimestamp=datetime.datetime.now(datetime.timezone.utc),
            payload=[{"blob": serialized}],
        )

    def store_blob_events_batch(
        self, events: list[EventType], session_id: str, actor_id: str
    ) -> None:
        """Store multiple events in a single API call to AgentCore Memory."""
        # Serialize all events into payload blobs
        payload = []
        timestamp = datetime.datetime.now(datetime.timezone.utc)

        for event in events:
            serialized = self.serializer.serialize_event(event)
            payload.append({"blob": serialized})

        # Store all events in a single create_event call
        self.client.create_event(
            memoryId=self.memory_id,
            actorId=actor_id,
            sessionId=session_id,
            eventTimestamp=timestamp,
            payload=payload,
        )

    def get_events(
        self, session_id: str, actor_id: str, limit: int = 100
    ) -> list[EventType]:
        """Retrieve events from AgentCore Memory."""

        if limit is not None and limit <= 0:
            return []

        all_events = []
        next_token = None

        while True:
            params = {
                "memoryId": self.memory_id,
                "actorId": actor_id,
                "sessionId": session_id,
                "maxResults": 100,
                "includePayloads": True,
            }

            if next_token:
                params["nextToken"] = next_token

            response = self.client.list_events(**params)

            for event in response.get("events", []):
                for payload_item in event.get("payload", []):
                    blob = payload_item.get("blob")
                    if blob:
                        try:
                            parsed_event = self.serializer.deserialize_event(blob)
                            all_events.append(parsed_event)
                        except EventDecodingError as e:
                            logger.warning(f"Failed to decode event: {e}")

            next_token = response.get("nextToken")
            if not next_token or (limit is not None and len(all_events) >= limit):
                break

        return all_events

    def delete_events(self, session_id: str, actor_id: str) -> None:
        """Delete all events for a session."""
        params = {
            "memoryId": self.memory_id,
            "actorId": actor_id,
            "sessionId": session_id,
            "maxResults": 100,
            "includePayloads": False,
        }

        while True:
            response = self.client.list_events(**params)
            events = response.get("events", [])

            if not events:
                break

            for event in events:
                self.client.delete_event(
                    memoryId=self.memory_id,
                    sessionId=session_id,
                    eventId=event["eventId"],
                    actorId=actor_id,
                )

            next_token = response.get("nextToken")
            if not next_token:
                break
            params["nextToken"] = next_token


class EventProcessor:
    """Processes events into checkpoint data structures."""

    @staticmethod
    def process_events(
        events: list[EventType],
    ) -> tuple[
        dict[str, CheckpointEvent],
        dict[str, list[WriteItem]],
        dict[tuple[str, str], Any],
    ]:
        """Process events into organized data structures."""
        checkpoints = {}
        writes_by_checkpoint = defaultdict(list)
        channel_data_by_version = {}

        for event in events:
            if isinstance(event, CheckpointEvent):
                checkpoints[event.checkpoint_id] = event

            elif isinstance(event, WritesEvent):
                writes_by_checkpoint[event.checkpoint_id].extend(event.writes)

            elif isinstance(event, ChannelDataEvent):
                if event.value != EMPTY_CHANNEL_VALUE:
                    channel_data_by_version[(event.channel, event.version)] = (
                        event.value
                    )

        return checkpoints, writes_by_checkpoint, channel_data_by_version

    @staticmethod
    def build_checkpoint_tuple(
        checkpoint_event: CheckpointEvent,
        writes: list[WriteItem],
        channel_data: dict[tuple[str, str], Any],
        config: CheckpointerConfig,
    ) -> CheckpointTuple:
        """Build a CheckpointTuple from processed data."""
        # Build pending writes
        pending_writes = [
            (write.task_id, write.channel, write.value) for write in writes
        ]

        # Build parent config
        parent_config = None
        if checkpoint_event.parent_checkpoint_id:
            parent_config = {
                "configurable": {
                    "thread_id": config.thread_id,
                    "actor_id": config.actor_id,
                    "checkpoint_ns": config.checkpoint_ns,
                    "checkpoint_id": checkpoint_event.parent_checkpoint_id,
                }
            }

        # Build checkpoint with channel values
        checkpoint = checkpoint_event.checkpoint_data.copy()
        channel_values = {}

        for channel, version in checkpoint.get("channel_versions", {}).items():
            if (channel, version) in channel_data:
                channel_values[channel] = channel_data[(channel, version)]

        checkpoint["channel_values"] = channel_values

        return CheckpointTuple(
            config={
                "configurable": {
                    "thread_id": config.thread_id,
                    "actor_id": config.actor_id,
                    "checkpoint_ns": config.checkpoint_ns,
                    "checkpoint_id": checkpoint_event.checkpoint_id,
                }
            },
            checkpoint=cast(Checkpoint, checkpoint),
            metadata=cast(CheckpointMetadata, checkpoint_event.metadata),
            parent_config=cast(RunnableConfig, parent_config)
            if parent_config
            else None,
            pending_writes=pending_writes,
        )


def convert_langchain_messages_to_event_messages(
    messages: List[BaseMessage],
) -> List[Dict[str, Any]]:
    """Convert LangChain messages to Bedrock Agent Core events

    Args:
        messages: List of Langchain messages (BaseMessage)

    Returns:
        List of AgentCore event tuples (text, role)
    """
    converted_messages = []
    for msg in messages:
        # Skip if event already saved
        if msg.additional_kwargs.get("event_id") is not None:
            continue

        text = msg.text()
        if not text.strip():
            continue

        # Map LangChain roles to Bedrock Agent Core roles
        if msg.type == "human":
            role = "USER"
        elif msg.type == "ai":
            role = "ASSISTANT"
        elif msg.type == "tool":
            role = "TOOL"
        elif msg.type == "system":
            role = "OTHER"
        else:
            logger.warning(f"Skipping unsupported message type: {msg.type}")
            continue

        converted_messages.append((text, role))

    return converted_messages<|MERGE_RESOLUTION|>--- conflicted
+++ resolved
@@ -13,7 +13,7 @@
 
 import boto3
 from botocore.config import Config
-<<<<<<< HEAD
+from langchain_core.messages import BaseMessage
 from langgraph.checkpoint.base import (
     Checkpoint,
     CheckpointMetadata,
@@ -21,11 +21,6 @@
     RunnableConfig,
     SerializerProtocol,
 )
-=======
-from langchain_core.messages import BaseMessage
-from langgraph.checkpoint.base import CheckpointTuple, SerializerProtocol
->>>>>>> 413f0f03
-
 from langgraph_checkpoint_aws.agentcore.constants import (
     EMPTY_CHANNEL_VALUE,
     EventDecodingError,
