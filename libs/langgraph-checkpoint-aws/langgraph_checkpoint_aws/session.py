--- conflicted
+++ resolved
@@ -1,8 +1,5 @@
-<<<<<<< HEAD
-=======
-from typing import Any, Optional
-
->>>>>>> 30b4ba39
+from typing import Any
+
 import boto3
 from botocore.config import Config
 from pydantic import SecretStr
@@ -52,7 +49,7 @@
 
     def __init__(
         self,
-<<<<<<< HEAD
+        client: Any | None = None,
         session: boto3.Session | None = None,
         region_name: str | None = None,
         credentials_profile_name: str | None = None,
@@ -61,17 +58,6 @@
         aws_session_token: SecretStr | None = None,
         endpoint_url: str | None = None,
         config: Config | None = None,
-=======
-        client: Optional[Any] = None,
-        session: Optional[boto3.Session] = None,
-        region_name: Optional[str] = None,
-        credentials_profile_name: Optional[str] = None,
-        aws_access_key_id: Optional[SecretStr] = None,
-        aws_secret_access_key: Optional[SecretStr] = None,
-        aws_session_token: Optional[SecretStr] = None,
-        endpoint_url: Optional[str] = None,
-        config: Optional[Config] = None,
->>>>>>> 30b4ba39
     ):
         """Initialize BedrockAgentRuntime with AWS configuration
 
@@ -87,25 +73,10 @@
             config: Boto3 config object
 
         """
-<<<<<<< HEAD
-        _session_kwargs, _client_kwargs = process_aws_client_args(
-            region_name,
-            credentials_profile_name,
-            aws_access_key_id.get_secret_value() if aws_access_key_id else None,
-            aws_secret_access_key.get_secret_value() if aws_secret_access_key else None,
-            aws_session_token.get_secret_value() if aws_session_token else None,
-            endpoint_url,
-            config,
-        )
-        if session is not None:
-            # Use provided session directly
-            self.session = session
-=======
         if client is not None:
             # Use provided client directly
             _validate_bedrock_client(client)
             self.client = client
->>>>>>> 30b4ba39
         else:
             _session_kwargs, _client_kwargs = process_aws_client_args(
                 region_name,
