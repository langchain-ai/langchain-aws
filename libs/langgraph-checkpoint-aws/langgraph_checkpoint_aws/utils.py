import asyncio
import base64
import hashlib
import json
import uuid
<<<<<<< HEAD
from collections.abc import Sequence
from contextvars import copy_context
from functools import partial
from typing import Any, Callable, Optional, Tuple, TypeVar, Union, cast
=======
from collections.abc import Callable, Sequence
from contextvars import copy_context
from functools import partial
from typing import Any, TypeVar, cast
>>>>>>> 349e895d

from botocore.config import Config
from langchain_core.runnables import RunnableConfig
from langgraph.checkpoint.base import (
    WRITES_IDX_MAP,
    ChannelVersions,
    Checkpoint,
    CheckpointMetadata,
    CheckpointTuple,
)
from langgraph.checkpoint.serde.base import SerializerProtocol
from langgraph.constants import TASKS
from pydantic import BaseModel

from langgraph_checkpoint_aws import SDK_USER_AGENT
from langgraph_checkpoint_aws.constants import CHECKPOINT_PREFIX, WRITES_PREFIX
from langgraph_checkpoint_aws.models import (
    BedrockSessionContentBlock,
    SessionCheckpoint,
    SessionPendingWrite,
)

T = TypeVar("T")


def to_boto_params(model: BaseModel) -> dict:
    """
    Convert a Pydantic model to a dictionary of parameters suitable for use with boto3.

    Args:
        model (BaseModel): Pydantic model to convert to boto3 parameters

    Returns:
        dict: Dictionary of parameters compatible with boto3 API calls

    """
    return model.model_dump(by_alias=True, exclude_none=True)


def generate_deterministic_uuid(input_string: str | bytes) -> uuid.UUID:
    """
    Generate a deterministic UUID from a string input using MD5 hashing.

    Args:
        input_string: Input string or bytes to generate UUID from

    Returns:
        UUID object generated deterministically from the input

    """
    if isinstance(input_string, str):
        input_bytes = input_string.encode("utf-8")
    else:
        input_bytes = input_string

    digest = hashlib.md5(input_bytes).digest()
    return uuid.UUID(bytes=digest)


def generate_checkpoint_id(namespace: str) -> str:
    """Generate a unique identifier for checkpoint operations.

    Args:
        namespace: Namespace for the checkpoint

    Returns:
        str: Deterministic UUID as string for the checkpoint

    """
    return str(generate_deterministic_uuid(f"{CHECKPOINT_PREFIX}#{namespace}"))


def generate_write_id(namespace: str, checkpoint_id: str) -> str:
    """Generate a unique identifier for write operations.

    Args:
        namespace: Namespace for the write operation
        checkpoint_id: Associated checkpoint identifier

    Returns:
        str: Deterministic UUID as string for the write operation

    """
    return str(
        generate_deterministic_uuid(f"{WRITES_PREFIX}#{namespace}#{checkpoint_id}")
    )


def deserialize_data(serializer: SerializerProtocol, data: str) -> Any:
    """Deserialize string data into Python objects.

    Args:
        serializer: SerializerProtocol instance
        data: JSON-formatted string data

    Returns:
        Any: Deserialized Python object

    """
    return serializer.loads(data.encode())


def serialize_data(serializer: SerializerProtocol, data: Any) -> str:
    """Serialize Python objects to string format.

    Args:
        serializer: SerializerProtocol instance
        data: Python object to serialize

    Returns:
        str: Serialized string data with null characters handled

    """
    serialized = serializer.dumps(data)
    return serialized.decode().replace("\\u0000", "")


def serialize_to_base64(serializer: SerializerProtocol, data: Any) -> tuple[str, str]:
    """Serialize data to base64 encoded format.

    Args:
        serializer: SerializerProtocol instance
        data: Data to be serialized

    Returns:
        Tuple[str, str]: Tuple of (type, base64 encoded string)

    """
    data_type, serialized = serializer.dumps_typed(data)
    encoded = base64.b64encode(serialized).decode("utf-8")
    return data_type, encoded


def deserialize_from_base64(
    serializer: SerializerProtocol, data_type: str, encoded_data: str
) -> Any:
    """Deserialize data from base64 format.

    Args:
        serializer: SerializerProtocol instance
        data_type: Type identifier of the serialized data
        encoded_data: Base64 encoded string data

    Returns:
        Any: Deserialized data object

    """
    decoded = base64.b64decode(encoded_data.encode("utf-8"))
    return serializer.loads_typed((data_type, decoded))


def construct_checkpoint_tuple(
    thread_id: str,
    checkpoint_ns: str,
    session_checkpoint: SessionCheckpoint,
    pending_writes: list[SessionPendingWrite],
    sends: list,
    serde: SerializerProtocol,
) -> CheckpointTuple:
    """Construct checkpoint tuple from components.

    Args:
        thread_id: Session thread identifier
        checkpoint_ns: Checkpoint namespace
        session_checkpoint: Checkpoint payload data
        pending_writes: List of pending write operations
        sends: List of task sends
        serde: Protocol for serialization and deserialization of objects

    Returns:
        Constructed CheckpointTuple

    """
    return CheckpointTuple(
        {
            "configurable": {
                "thread_id": thread_id,
                "checkpoint_ns": checkpoint_ns,
                "checkpoint_id": session_checkpoint.checkpoint_id,
            }
        },
        cast(
            Checkpoint,
            {
                **deserialize_from_base64(serde, *session_checkpoint.checkpoint),
                "pending_sends": [serde.loads_typed(s[2]) for s in sends],
                "channel_values": deserialize_from_base64(
                    serde, *session_checkpoint.channel_values
                ),
            },
        ),
        deserialize_data(serde, session_checkpoint.metadata),
        (
            {
                "configurable": {
                    "thread_id": session_checkpoint.thread_id,
                    "checkpoint_ns": session_checkpoint.checkpoint_ns,
                    "checkpoint_id": session_checkpoint.parent_checkpoint_id,
                }
            }
            if session_checkpoint.parent_checkpoint_id
            else None
        ),
        [(write.task_id, write.channel, write.value) for write in pending_writes]
        if pending_writes
        else [],
    )


def transform_pending_task_writes(
    pending_writes: list[SessionPendingWrite],
) -> list[list[Any]]:
    """Transform pending write operations into sorted list format.

    Args:
        pending_writes: List of SessionPendingWrite objects to transform

    Returns:
        list[list[Any]]: Sorted list of write operations, where each write is
            represented as a list containing [task_id, channel, value, task_path,
            write_idx]. Sorted by task_path, task_id, and write_idx.

    """
    return sorted(
        (
            list(
                writes.model_dump(
                    include={
                        "task_id",
                        "channel",
                        "value",
                        "task_path",
                        "write_idx",
                    }
                ).values()
            )
            for writes in pending_writes
            if writes.channel == TASKS
        ),
        key=lambda w: (w[3], w[0], w[4]),
    )


def create_session_checkpoint(
    checkpoint: Checkpoint,
    config: RunnableConfig,
    metadata: CheckpointMetadata,
    serializer: SerializerProtocol,
    new_versions: ChannelVersions,
) -> SessionCheckpoint:
    """
    Create a SessionCheckpoint object from the given checkpoint and related data.

    This function processes the checkpoint, extracts necessary information from the
    config, and serializes various components to create a SessionCheckpoint object.

    Args:
        checkpoint (Checkpoint): The checkpoint to process.
        config (RunnableConfig): Configuration containing thread and checkpoint
            information.
        metadata (CheckpointMetadata): Metadata associated with the checkpoint.
        serializer (SerializerProtocol): Serializer for data conversion.
        new_versions (ChannelVersions): New versions of channel data.

    Returns:
        SessionCheckpoint: A SessionCheckpoint object containing the processed and
            serialized data.

    """
    # Create copy to avoid modifying original checkpoint
    checkpoint_copy = checkpoint.copy()

    # Remove pending sends as they are handled separately
    # Note: pending_sends is not part of the Checkpoint TypedDict but is used at runtime
    checkpoint_copy.pop("pending_sends", None)  # type: ignore[typeddict-item]

    # Extract required config values
    thread_id = config.get("configurable", {})["thread_id"]
    checkpoint_ns = config.get("configurable", {})["checkpoint_ns"]
    checkpoint_id = checkpoint["id"]

    session_checkpoint = SessionCheckpoint(
        step_type=CHECKPOINT_PREFIX,
        thread_id=thread_id,
        checkpoint_ns=checkpoint_ns,
        checkpoint_id=checkpoint_id,
        checkpoint=serialize_to_base64(serializer, checkpoint_copy),
        metadata=serialize_data(serializer, metadata),
        # Extract and serialize channel values separately
        channel_values=serialize_to_base64(
            serializer, checkpoint_copy.get("channel_values", {})
        ),
        version=serialize_to_base64(serializer, new_versions),
    )

    return session_checkpoint


def process_writes_invocation_content_blocks(
    content_blocks: list[BedrockSessionContentBlock], serializer: SerializerProtocol
) -> list[SessionPendingWrite]:
    """Process content blocks and convert them to SessionPendingWrite objects.

    Args:
        content_blocks: List of content blocks containing JSON text
        serializer: Serializer instance for value deserialization

    Returns:
        List of SessionPendingWrite objects

    """
    # Parse JSON content from content blocks
    pending_writes = []
    for content_block in content_blocks:
        if content_block.text is not None:
            pending_writes.append(json.loads(content_block.text))

    # Convert raw dictionaries into SessionPendingWrite objects
    return [
        SessionPendingWrite(
            step_type=WRITES_PREFIX,
            thread_id=write["thread_id"],
            checkpoint_ns=write["checkpoint_ns"],
            checkpoint_id=write["checkpoint_id"],
            task_id=write["task_id"],
            channel=write["channel"],
            value=deserialize_from_base64(serializer, *write["value"]),
            task_path=write["task_path"],
            write_idx=write["write_idx"],
        )
        for write in pending_writes
    ]


def process_write_operations(
    writes: Sequence[tuple[str, Any]],
    task_id: str,
    pending_writes: list[SessionPendingWrite],
    thread_id: str,
    checkpoint_ns: str,
    checkpoint_id: str,
    task_path: str,
    serializer,
) -> tuple[list[BedrockSessionContentBlock], bool]:
    """Process write operations and generate content blocks.

    Args:
        writes: List of (channel, value) tuples to process
        task_id: Task identifier
        pending_writes: Current pending writes
        thread_id: Thread identifier
        checkpoint_ns: Checkpoint namespace
        checkpoint_id: Checkpoint identifier
        task_path: Task path
        serializer: Serializer instance for value serialization

    Returns:
        Tuple of (list of content blocks, boolean indicating if new writes were created)

    """
    content_blocks = []
    new_writes = False

    # Convert current writes to dict for faster lookup
    current_writes_dict = {
        (write.task_id, write.write_idx): write for write in pending_writes
    }

    for idx, (channel, value) in enumerate(writes):
        write_idx: int = WRITES_IDX_MAP.get(channel, idx)
        inner_key: tuple[str, int] = (task_id, write_idx)

        # Skip if write already exists and has valid index
        if write_idx >= 0 and current_writes_dict and inner_key in current_writes_dict:
            pending_write = current_writes_dict[inner_key]
        else:
            new_writes = True
            pending_write = SessionPendingWrite(
                step_type=WRITES_PREFIX,
                thread_id=thread_id,
                checkpoint_ns=checkpoint_ns,
                checkpoint_id=checkpoint_id,
                task_id=task_id,
                task_path=task_path,
                write_idx=write_idx,
                channel=channel,
                value=serialize_to_base64(serializer, value),
            )

        content_blocks.append(
            BedrockSessionContentBlock(text=pending_write.model_dump_json())
        )

    return content_blocks, new_writes


def process_aws_client_args(
    region_name: str | None = None,
    credentials_profile_name: str | None = None,
    aws_access_key_id: str | None = None,
    aws_secret_access_key: str | None = None,
    aws_session_token: str | None = None,
    endpoint_url: str | None = None,
    config: Config | None = None,
) -> tuple[dict[str, Any], dict[str, Any]]:
    """
    Process AWS client arguments and return session and client kwargs.

    Args:
        region_name: AWS region name
        credentials_profile_name: AWS credentials profile name
        aws_access_key_id: AWS access key ID
        aws_secret_access_key: AWS secret access key
        aws_session_token: AWS session token
        endpoint_url: Custom endpoint URL
        config: Boto3 config object

    Returns:
        Tuple[dict, dict]: Session kwargs and client kwargs

    """
    session_kwargs: dict[str, Any] = {}
    client_kwargs: dict[str, Any] = {}

    # Session parameters
    if region_name is not None:
        session_kwargs["region_name"] = region_name
    if credentials_profile_name is not None:
        session_kwargs["profile_name"] = credentials_profile_name
    if aws_access_key_id is not None:
        session_kwargs["aws_access_key_id"] = aws_access_key_id
    if aws_secret_access_key is not None:
        session_kwargs["aws_secret_access_key"] = aws_secret_access_key
    if aws_session_token is not None:
        session_kwargs["aws_session_token"] = aws_session_token

    # Client parameters
    if endpoint_url is not None:
        client_kwargs["endpoint_url"] = endpoint_url

    client_kwargs["config"] = create_client_config(config)

    return session_kwargs, client_kwargs


def create_client_config(config: Config | None = None) -> Config:
    """
    Creates a client config with SDK user agent while preserving existing config
    settings.

    Args:
        config: Existing Boto3 config object

    Returns:
        Config: New config object with combined user agent

    """
    config_kwargs: dict[str, Any] = {}
    existing_user_agent = getattr(config, "user_agent_extra", "") if config else ""
    new_user_agent = (
        f"{existing_user_agent} x-client-framework:langgraph-checkpoint-aws "
        f"md/sdk_user_agent/{SDK_USER_AGENT}".strip()
    )

    return Config(user_agent_extra=new_user_agent, **config_kwargs)


async def run_boto3_in_executor(func: Callable[..., T], *args: Any, **kwargs: Any) -> T:
    """Run a boto3 function in an executor to prevent blocking the event loop."""

    return await asyncio.get_running_loop().run_in_executor(
        None,
        cast(
            "Callable[..., T]",
            partial(copy_context().run, lambda: func(*args, **kwargs)),
        ),
    )<|MERGE_RESOLUTION|>--- conflicted
+++ resolved
@@ -3,17 +3,10 @@
 import hashlib
 import json
 import uuid
-<<<<<<< HEAD
-from collections.abc import Sequence
-from contextvars import copy_context
-from functools import partial
-from typing import Any, Callable, Optional, Tuple, TypeVar, Union, cast
-=======
 from collections.abc import Callable, Sequence
 from contextvars import copy_context
 from functools import partial
 from typing import Any, TypeVar, cast
->>>>>>> 349e895d
 
 from botocore.config import Config
 from langchain_core.runnables import RunnableConfig
