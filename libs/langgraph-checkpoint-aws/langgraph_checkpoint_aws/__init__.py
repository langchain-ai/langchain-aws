"""
LangGraph Checkpoint AWS - A LangChain checkpointer implementation using
Bedrock Session Management Service.
"""

from langgraph_checkpoint_aws.agentcore.saver import (
    AgentCoreMemorySaver,
)
from langgraph_checkpoint_aws.agentcore.store import (
    AgentCoreMemoryStore,
)

<<<<<<< HEAD
# Conditional imports for Valkey cache functionality
try:
    from langgraph_checkpoint_aws.cache.valkey import ValkeyCache

    valkey_available = True
except ImportError:
    # If Valkey dependencies are not available, create placeholder class
    from typing import Any

    def _missing_valkey_dependencies_error(*args: Any, **kwargs: Any) -> Any:
        raise ImportError(
            "Valkey cache functionality requires optional dependencies. "
            "Install them with: pip install 'langgraph-checkpoint-aws[valkey]'"
        )

    # Create placeholder class that raises helpful error
    ValkeyCache: type[Any] = _missing_valkey_dependencies_error  # type: ignore[assignment,no-redef]
    valkey_available = False

__version__ = "0.2.0"
=======
__version__ = "1.0.0"
>>>>>>> 9cb856b3
SDK_USER_AGENT = f"LangGraphCheckpointAWS#{__version__}"

# Expose the saver class at the package level
__all__ = [
    "AgentCoreMemorySaver",
    "AgentCoreMemoryStore",
    "ValkeyCache",
    "SDK_USER_AGENT",
    "valkey_available",
]<|MERGE_RESOLUTION|>--- conflicted
+++ resolved
@@ -10,7 +10,6 @@
     AgentCoreMemoryStore,
 )
 
-<<<<<<< HEAD
 # Conditional imports for Valkey cache functionality
 try:
     from langgraph_checkpoint_aws.cache.valkey import ValkeyCache
@@ -30,10 +29,7 @@
     ValkeyCache: type[Any] = _missing_valkey_dependencies_error  # type: ignore[assignment,no-redef]
     valkey_available = False
 
-__version__ = "0.2.0"
-=======
 __version__ = "1.0.0"
->>>>>>> 9cb856b3
 SDK_USER_AGENT = f"LangGraphCheckpointAWS#{__version__}"
 
 # Expose the saver class at the package level
