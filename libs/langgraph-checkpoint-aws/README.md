--- conflicted
+++ resolved
@@ -38,19 +38,12 @@
 This package provides following main components:
 
 1. **AgentCoreMemorySaver** - AWS Bedrock-based checkpoint storage
-<<<<<<< HEAD
 2. **AgentCoreValkeySaver** - AgentCore-compatible Valkey checkpoint storage
 3. **DynamoDBSaver** - DynamoDB-based checkpoint storage with S3 offloading
 4. **ValkeySaver** - Valkey checkpoint storage
 5. **AgentCoreMemoryStore** - AWS Bedrock-based document store
-=======
-2. **AgentCoreMemoryStore** - AWS Bedrock-based document store
-3. **ValkeyCache** - Valkey LLM response cache
-4. **ValkeySaver** - Valkey checkpoint storage
-5. **ValkeyStore** - Valkey document store
-6. **DynamoDBSaver** - DynamoDB-based checkpoint storage with S3 offloading
->>>>>>> 38051e4a
-
+6. **ValkeyStore** - Valkey document store
+7. **ValkeyCache** - Valkey LLM response cache
 
 ## Usage
 
@@ -255,8 +248,7 @@
     result = graph.invoke(1, config)
 ```
 
-<<<<<<< HEAD
-### 4. AgentCore Valkey Storage
+### 6. AgentCore Valkey Storage
 
 For AWS Bedrock AgentCore-compatible applications that want to use Valkey instead of managed Memory:
 
@@ -296,8 +288,7 @@
 - ✅ Pydantic validation for data integrity
 - ⚠️ **Data is NOT compatible with ValkeySaver** - choose one at project start
 
-=======
-### 6. Valkey Store for Document Storage
+### 7. Valkey Store for Document Storage
 
 Document storage with vector search capabilities using ValkeyIndexConfig:
 
@@ -378,7 +369,6 @@
     pass
 ```
 
->>>>>>> 38051e4a
 ## Async Usage
 
 All components support async operations:
