# LangGraph Checkpoint AWS
<<<<<<< HEAD
A custom AWS-based persistence solution for LangGraph agents that provides multiple storage backends including Bedrock AgentCore Memory and ElastiCache Valkey (Redis-compatible) storage.
=======
A custom AWS-based persistence solution for LangGraph agents that provides multiple storage backends including Bedrock AgentCore Memory, DynamoDB with S3 offloading, and high-performance Valkey (Redis-compatible) storage.
>>>>>>> 72f509fb

## Overview
This package provides multiple persistence solutions for LangGraph agents:

### AWS Bedrock AgentCore Memory Service
1. Stateful conversations and interactions
2. Resumable agent sessions
3. Efficient state persistence and retrieval
4. Seamless integration with AWS Bedrock

### DynamoDB Storage
1. **Checkpoint storage** with DynamoDB and automatic S3 offloading
2. Unified table design with TTL support
3. Intelligent compression for optimal storage

### Valkey Storage Solutions
1. **Checkpoint storage** with Valkey (Redis-compatible)
2. **Intelligent caching** for LLM responses and computation results
3. **Document storage** with vector search capabilities

## Installation

You can install the package using pip:

```bash
# Base package (includes Bedrock AgentCore Memory components)
pip install langgraph-checkpoint-aws

# Optional Valkey support
pip install 'langgraph-checkpoint-aws[valkey]'

```

## Components

<<<<<<< HEAD
This package provides following main components:

1. **AgentCoreMemorySaver** - AWS Bedrock-based checkpoint storage
2. **AgentCoreMemoryStore** - AWS Bedrock-based document store
3. **ValkeyCache** - Valkey LLM response cache
4. **ValkeySaver** - Valkey checkpoint storage
5. **ValkeyStore** - Valkey document store
=======
This package provides four main components:

1. **AgentCoreMemorySaver** - AWS Bedrock-based checkpoint storage
2. **DynamoDBSaver** - DynamoDB-based checkpoint storage with S3 offloading
3. **ValkeySaver** - Valkey checkpoint storage
4. **AgentCoreMemoryStore** - AWS Bedrock-based document store
>>>>>>> 72f509fb


## Usage

### 1. Bedrock Session Management

```python
# Import LangGraph and LangChain components
from langchain.chat_models import init_chat_model
from langgraph.prebuilt import create_react_agent

# Import the AgentCoreMemory integrations
from langgraph_checkpoint_aws import AgentCoreMemorySaver

REGION = "us-west-2"
MEMORY_ID = "YOUR_MEMORY_ID"
MODEL_ID = "us.anthropic.claude-3-7-sonnet-20250219-v1:0"

# Initialize checkpointer for state persistence. No additional setup required.
# Sessions will be saved and persisted for actor_id/session_id combinations
checkpointer = AgentCoreMemorySaver(MEMORY_ID, region_name=REGION)

# Initialize chat model
model = init_chat_model(MODEL_ID, model_provider="bedrock_converse", region_name=REGION)

# Create a pre-built langgraph agent (configurations work for custom agents too)
graph = create_react_agent(
    model=model,
    tools=tools,
    checkpointer=checkpointer, # AgentCoreMemorySaver we created above
)

# Specify config at runtime for ACTOR and SESSION
config = {
    "configurable": {
        "thread_id": "session-1", # REQUIRED: This maps to Bedrock AgentCore session_id under the hood
        "actor_id": "react-agent-1", # REQUIRED: This maps to Bedrock AgentCore actor_id under the hood
    }
}

# Invoke the agent
response = graph.invoke(
    {"messages": [("human", "I like sushi with tuna. In general seafood is great.")]},
    config=config
)
```

### 2. Bedrock Memory Store

```python
# Import LangGraph and LangChain components
from langchain.chat_models import init_chat_model
from langgraph.prebuilt import create_react_agent

from langgraph_checkpoint_aws import (
    AgentCoreMemoryStore
)

REGION = "us-west-2"
MEMORY_ID = "YOUR_MEMORY_ID"
MODEL_ID = "us.anthropic.claude-3-7-sonnet-20250219-v1:0"

# Initialize store for saving and searching over long term memories
# such as preferences and facts across sessions
store = AgentCoreMemoryStore(MEMORY_ID, region_name=REGION)

# Pre-model hook runs and saves messages of your choosing to AgentCore Memory
# for async processing and extraction
def pre_model_hook(state, config: RunnableConfig, *, store: BaseStore):
    """Hook that runs pre-model invocation to save the latest human message"""
    actor_id = config["configurable"]["actor_id"]
    thread_id = config["configurable"]["thread_id"]
    
    # Saving the message to the actor and session combination that we get at runtime
    namespace = (actor_id, thread_id)
    
    messages = state.get("messages", [])
    # Save the last human message we see before model invocation
    for msg in reversed(messages):
        if isinstance(msg, HumanMessage):
            store.put(namespace, str(uuid.uuid4()), {"message": msg})
            break
            
    # OPTIONAL: Retrieve user preferences based on the last message and append to state
    # user_preferences_namespace = ("preferences", actor_id)
    # preferences = store.search(user_preferences_namespace, query=msg.content, limit=5)
    # # Add to input messages as needed
    
    return {"model_input_messages": messages}

# Initialize chat model
model = init_chat_model(MODEL_ID, model_provider="bedrock_converse", region_name=REGION)

# Create a pre-built langgraph agent (configurations work for custom agents too)
graph = create_react_agent(
    model=model,
    tools=[],
    pre_model_hook=pre_model_hook,
)

# Specify config at runtime for ACTOR and SESSION
config = {
    "configurable": {
        "thread_id": "session-1", # REQUIRED: This maps to Bedrock AgentCore session_id under the hood
        "actor_id": "react-agent-1", # REQUIRED: This maps to Bedrock AgentCore actor_id under the hood
    }
}

# Invoke the agent
response = graph.invoke(
    {"messages": [("human", "I like sushi with tuna. In general seafood is great.")]},
    config=config
)
```
### 3. Valkey Cache - LLM Response caching
Intelligent caching to improve performance and reduce costs:

<<<<<<< HEAD
```python
from langgraph_checkpoint_aws import ValkeyCache
from langchain_aws import ChatBedrockConverse

# Initialize cache
with ValkeyCache.from_conn_string(
    "valkey://localhost:6379",
    ttl_seconds=3600,  # 1 hour TTL
    pool_size=10
) as cache:
    
    # Use cache with your LLM calls
    model = ChatBedrockConverse(
        model="us.anthropic.claude-sonnet-4-5-20250929-v1:0"
    )   
    
    # Cache expensive prompts/computations
    cache_key = "expensive_computation_key"
    result = cache.get([cache_key])
    
    if not result:
        # Compute and cache result
        prompt: str = "Your expensive prompt"
        response = model.invoke([HumanMessage(content=prompt)])
        cache.set({cache_key: (response.content, 3600)})  # Cache for 1 hour
=======
### 3. DynamoDB Checkpoint Storage

```python
from langgraph.graph import StateGraph
from langgraph_checkpoint_aws.checkpoint.dynamodb import DynamoDBSaver

# Basic usage with DynamoDB only
checkpointer = DynamoDBSaver(
    table_name="my-checkpoints",
    region_name="us-west-2"
)

# With S3 offloading for large checkpoints (>350KB)
checkpointer = DynamoDBSaver(
    table_name="my-checkpoints",
    region_name="us-west-2",
    s3_offload_config={"bucket_name": "my-checkpoint-bucket"}
)

# Production configuration with TTL and compression
checkpointer = DynamoDBSaver(
    table_name="my-checkpoints",
    region_name="us-west-2",
    ttl_seconds=86400 * 7,  # 7 days
    enable_checkpoint_compression=True,
    s3_offload_config={"bucket_name": "my-checkpoint-bucket"}
)

# Create your graph
builder = StateGraph(int)
builder.add_node("add_one", lambda x: x + 1)
builder.set_entry_point("add_one")
builder.set_finish_point("add_one")

graph = builder.compile(checkpointer=checkpointer)
config = {"configurable": {"thread_id": "session-1"}}
result = graph.invoke(1, config)
>>>>>>> 72f509fb
```

### 4. Valkey Checkpoint Storage

```python
from langgraph.graph import StateGraph
from langgraph_checkpoint_aws import ValkeySaver

# Using connection string
with ValkeySaver.from_conn_string(
    "valkey://localhost:6379",
    ttl_seconds=3600,  # 1 hour TTL
    pool_size=10
) as checkpointer:
    # Create your graph
    builder = StateGraph(int)
    builder.add_node("add_one", lambda x: x + 1)
    builder.set_entry_point("add_one")
    builder.set_finish_point("add_one")
    
    graph = builder.compile(checkpointer=checkpointer)
    config = {"configurable": {"thread_id": "session-1"}}
    result = graph.invoke(1, config)
```

### 5. Valkey Store for Document Storage

Document storage with vector search capabilities using ValkeyIndexConfig:

```python
from langchain_aws import BedrockEmbeddings
from langgraph_checkpoint_aws import ValkeyStore
# Initialize Bedrock embeddings
embeddings = BedrockEmbeddings(
    model_id="amazon.titan-embed-text-v1",
    region_name=AWS_REGION
)
# Basic usage with ValkeyIndexConfig
with ValkeyStore.from_conn_string(
    "valkey://localhost:6379",
    index={
        "collection_name": "my_documents",
        "dims": 1536,
        "embed": embeddings,
        "fields": ["text", "author"],
        "timezone": "UTC",
        "index_type": "hnsw"
    },
    ttl={"default_ttl": 60.0}  # 1 hour TTL
) as store:
    
    # Setup vector search index
    store.setup()
    
    # Store documents
    store.put(
        ("documents", "user123"),
        "report_1",
        {
            "text": "Machine learning report on customer behavior analysis...",
            "tags": ["ml", "analytics", "report"],
            "author": "data_scientist"
        }
    )
    
    # Search documents
    results = store.search(
        ("documents",),
        query="machine learning customer analysis",
        filter={"author": "data_scientist"},
        limit=10
    )

# Advanced HNSW configuration for performance tuning
with ValkeyStore.from_conn_string(
    "valkey://localhost:6379",
    index={
        "collection_name": "high_performance_docs",
        "dims": 768,
        "embed": embeddings,
        "fields": ["text", "title", "summary"],
        "timezone": "America/New_York",
        "index_type": "hnsw",
        "hnsw_m": 32,  # More connections for better recall
        "hnsw_ef_construction": 400,  # Higher construction quality
        "hnsw_ef_runtime": 20,  # Better search accuracy
    }
) as store:
    # Optimized for high-accuracy vector search
    pass

# FLAT index for exact search (smaller datasets)
with ValkeyStore.from_conn_string(
    "valkey://localhost:6379",
    index={
        "collection_name": "exact_search_docs",
        "dims": 384,
        "embed": embeddings,
        "fields": ["text"],
        "index_type": "flat"  # Exact search, no approximation
    }
) as store:
    # Exact vector search for smaller datasets
    pass
```

## Async Usage

All components support async operations:

```python
from langgraph_checkpoint_aws.async_saver import AsyncBedrockSessionSaver
<<<<<<< HEAD
from langgraph_checkpoint_aws import AsyncValkeySaver
=======
from langgraph_checkpoint_aws.checkpoint.valkey import AsyncValkeySaver
from langgraph_checkpoint_aws.checkpoint.dynamodb import DynamoDBSaver
>>>>>>> 72f509fb

# Async Bedrock usage
session_saver = AsyncBedrockSessionSaver(region_name="us-west-2")
session_id = (await session_saver.session_client.create_session()).session_id

<<<<<<< HEAD
# Async ValkeySaver usage
=======
# Async DynamoDB usage
checkpointer = DynamoDBSaver(table_name="my-checkpoints", region_name="us-west-2")
result = await graph.ainvoke(1, {"configurable": {"thread_id": "session-1"}})

# Async Valkey usage
>>>>>>> 72f509fb
async with AsyncValkeySaver.from_conn_string("valkey://localhost:6379") as checkpointer:
    graph = builder.compile(checkpointer=checkpointer)
    result = await graph.ainvoke(1, {"configurable": {"thread_id": "session-1"}})

# Async ValkeyStore usage
async with AsyncValkeyStore.from_conn_string("valkey://localhost:6379") as store:
    namespace = ("example",)
    key = "key"
    data = {
        "message": "Sample message",
        "timestamp": datetime.now().isoformat(),
        "status": "success"
    }
    await store.setup()
    await store.aput(namespace, key, data)
    result = await store.aget(namespace, key)
```

## Configuration Options

### Bedrock Session Saver

`BedrockSessionSaver` and `AsyncBedrockSessionSaver` accept the following parameters:

```python
def __init__(
    client: Optional[Any] = None,
    session: Optional[boto3.Session] = None,
    region_name: Optional[str] = None,
    credentials_profile_name: Optional[str] = None,
    aws_access_key_id: Optional[SecretStr] = None,
    aws_secret_access_key: Optional[SecretStr] = None,
    aws_session_token: Optional[SecretStr] = None,
    endpoint_url: Optional[str] = None,
    config: Optional[Config] = None,
)
```

### DynamoDB Saver

`DynamoDBSaver` provides persistent checkpoint storage with these options:

```python
DynamoDBSaver(
    table_name: str,  # Required: DynamoDB table name
    session: Optional[boto3.Session] = None,  # Custom boto3 session
    region_name: Optional[str] = None,  # AWS region
    endpoint_url: Optional[str] = None,  # Custom dynamodb endpoint url
    boto_config: Optional[Config] = None,  # Botocore config
    ttl_seconds: Optional[int] = None,  # Auto-cleanup after N seconds
    enable_checkpoint_compression: bool = False,  # Enable gzip compression
    s3_offload_config: Optional[dict] = None  # S3 config for large checkpoints
)
```

**Key Features:**
- Unified table design for checkpoints and writes
- Automatic S3 offloading for payloads >350KB (when configured)
- Optional gzip compression with intelligent thresholds
- TTL support with automatic DynamoDB and S3 lifecycle management

**S3 Offload Configuration:**
```python
s3_offload_config = {
    "bucket_name": "my-checkpoint-bucket",  # Required
    "endpoint_url": "http://localhost:4566"  # Optional: Custom s3 endpoint url
}
```

### Valkey Components

Valkey components support these common configuration options:

#### Connection Options
- **Connection String**: `valkey://localhost:6379` or `valkeys://localhost:6380` (SSL). Refer [connection examples](https://valkey-py.readthedocs.io/en/latest/examples/connection_examples.html).
- **Connection Pool**: Reusable connection pools for better performance
- **Pool Size**: Maximum number of connections (default: 10)
- **SSL Support**: Secure connections with certificate validation

#### Performance Options
- **TTL (Time-to-Live)**: Automatic expiration of stored data
- **Batch Operations**: Efficient bulk operations for better throughput
- **Async Support**: Non-blocking operations for high concurrency

#### ValkeyCache Options
```python
ValkeyCache(
    client: Valkey,
    prefix: str = "langgraph:cache:",  # Key prefix
    ttl: float | None = None,  # Default TTL in seconds
    serde: SerializerProtocol | None = None
)
```

#### ValkeySaver Options
```python
valkey_client = Valkey.from_url("valkey://localhost:6379")
ValkeySaver(
    client: valkey_client,
    ttl: float | None = None,  # TTL in seconds
    serde: SerializerProtocol | None = None  # Custom serialization
)
```
#### ValkeyStore Options
```python
ValkeyStore(
    client: Valkey,
    index: ValkeyIndexConfig | None = None,  # Valkey-specific vector search configuration
    ttl: TTLConfig | None = None  # TTL configuration
)

# ValkeyIndexConfig - Enhanced vector search configuration
from langgraph_checkpoint_aws.store.valkey import ValkeyIndexConfig

index_config = {
    # Basic configuration
    "collection_name": "my_documents",  # Index collection name
    "dims": 1536,  # Vector dimensions
    "embed": embeddings,  # Embedding model
    "fields": ["text", "content"],  # Fields to index
    
    # Valkey-specific configuration
    "timezone": "UTC",  # Timezone for operations (default: "UTC")
    "index_type": "hnsw",  # Algorithm: "hnsw" or "flat" (default: "hnsw")
    
    # HNSW performance tuning parameters
    "hnsw_m": 16,  # Connections per layer (default: 16)
    "hnsw_ef_construction": 200,  # Construction search width (default: 200)
    "hnsw_ef_runtime": 10,  # Runtime search width (default: 10)
}

# TTL Configuration
ttl_config = {
    "default_ttl": 60.0  # Default TTL in minutes
}
```
##### Algorithm Selection Guide

**HNSW (Hierarchical Navigable Small World)**
- **Best for**: Large datasets (>10K vectors), fast approximate search
- **Trade-off**: Speed vs accuracy - configurable via parameters
- **Use cases**: Real-time search, large document collections, production systems

**FLAT (Brute Force)**
- **Best for**: Small datasets (<10K vectors), exact search requirements
- **Trade-off**: Perfect accuracy but slower on large datasets
- **Use cases**: High-precision requirements, smaller collections, research

#### Performance Tuning Parameters

**hnsw_m (Connections per layer)**
- **Range**: 4-64 (default: 16)
- **Higher values**: Better recall, more memory usage
- **Lower values**: Faster search, less memory, lower recall
- **Recommendation**: 16-32 for most use cases

**hnsw_ef_construction (Construction search width)**
- **Range**: 100-800 (default: 200)
- **Higher values**: Better index quality, slower construction
- **Lower values**: Faster construction, potentially lower quality
- **Recommendation**: 200-400 for production systems

**hnsw_ef_runtime (Query search width)**
- **Range**: 10-500 (default: 10)
- **Higher values**: Better recall, slower queries
- **Lower values**: Faster queries, potentially lower recall
- **Recommendation**: 10-50 depending on speed/accuracy requirements

##### Configuration Examples

```python
# High-speed configuration (prioritize speed)
speed_config = {
    "collection_name": "fast_search",
    "index_type": "hnsw",
    "hnsw_m": 8,  # Fewer connections
    "hnsw_ef_construction": 100,  # Faster construction
    "hnsw_ef_runtime": 10,  # Fast queries
}

# High-accuracy configuration (prioritize recall)
accuracy_config = {
    "collection_name": "precise_search", 
    "index_type": "hnsw",
    "hnsw_m": 32,  # More connections
    "hnsw_ef_construction": 400,  # Better construction
    "hnsw_ef_runtime": 50,  # More thorough search
}

# Balanced configuration (good speed/accuracy trade-off)
balanced_config = {
    "collection_name": "balanced_search",
    "index_type": "hnsw", 
    "hnsw_m": 16,  # Default connections
    "hnsw_ef_construction": 200,  # Default construction
    "hnsw_ef_runtime": 20,  # Moderate search width
}

# Exact search configuration (perfect accuracy)
exact_config = {
    "collection_name": "exact_search",
    "index_type": "flat",  # No HNSW parameters needed
}
```

## Development

Setting Up Development Environment

* Clone the repository:

```bash
git clone <repository-url>
cd libs/aws/langgraph-checkpoint-aws
```

* Install development dependencies:

```bash
make install_all
```

* Or install specific components:

```bash
make install_dev        # Basic development tools
make install_test       # Testing tools
make install_lint       # Linting tools
make install_typing     # Type checking tools
make install_codespell  # Spell checking tools
```

## Running Tests

```bash
make tests         # Run all tests
make test_watch   # Run tests in watch mode

```

## Code Quality

```bash
make lint           # Run linter
make format         # Format code
make spell_check    # Check spelling
```

## Clean Up

```bash
make clean          # Remove all generated files
```

## Infrastructure Setup

### AWS Configuration (for Bedrock components)

Ensure you have AWS credentials configured using one of these methods:

1. Environment variables
2. AWS credentials file (~/.aws/credentials)
3. IAM roles
4. Direct credential injection via constructor parameters

Required AWS permissions for Bedrock Session Management:

```json
{
    "Version": "2012-10-17",
    "Statement": [
        {
            "Sid": "BedrockSessionManagement",
            "Effect": "Allow",
            "Action": [
                "bedrock-agentcore:CreateEvent",
                "bedrock-agentcore:ListEvents",
                "bedrock-agentcore:GetEvent",
            ],
            "Resource": [
                "*"
            ]
        }
    ]
}
```

### DynamoDB Setup

#### CloudFormation Template
A sample CloudFormation template is available at [`langgraph-ddb-cfn-template.yaml`](../../samples/memory/cfn/langgraph-ddb-cfn-template.yaml) for quick setup:

```bash
aws cloudformation create-stack \
  --stack-name langgraph-checkpoints \
  --template-body file://langgraph-ddb-cfn-template.yaml \
  --parameters \
    ParameterKey=CheckpointTableName,ParameterValue=my-checkpoints \
    ParameterKey=CreateS3Bucket,ParameterValue=true \
    ParameterKey=EnableTTL,ParameterValue=true
```

#### Required IAM Permissions

**DynamoDB Only:**
```json
{
  "Version": "2012-10-17",
  "Statement": [{
    "Effect": "Allow",
    "Action": [
      "dynamodb:GetItem",
      "dynamodb:PutItem",
      "dynamodb:Query",
      "dynamodb:BatchGetItem",
      "dynamodb:BatchWriteItem"
    ],
    "Resource": "arn:aws:dynamodb:REGION:ACCOUNT:table/TABLE_NAME"
  }]
}
```

**With S3 Offloading:**
```json
{
  "Version": "2012-10-17",
  "Statement": [
    {
      "Effect": "Allow",
      "Action": [
        "dynamodb:GetItem",
        "dynamodb:PutItem",
        "dynamodb:Query",
        "dynamodb:BatchGetItem",
        "dynamodb:BatchWriteItem"
      ],
      "Resource": "arn:aws:dynamodb:REGION:ACCOUNT:table/TABLE_NAME"
    },
    {
      "Effect": "Allow",
      "Action": [
        "s3:PutObject",
        "s3:GetObject",
        "s3:DeleteObject",
        "s3:PutObjectTagging"
      ],
      "Resource": "arn:aws:s3:::BUCKET_NAME/*"
    },
    {
      "Effect": "Allow",
      "Action": [
        "s3:GetBucketLifecycleConfiguration",
        "s3:PutBucketLifecycleConfiguration"
      ],
      "Resource": "arn:aws:s3:::BUCKET_NAME"
    }
  ]
}
```

## Bedrock Session Saver (Alternative Implementation)

This package also provides an alternative checkpointing solution using AWS Bedrock Session Management Service:

### Usage

```python
from langgraph.graph import StateGraph
from langgraph_checkpoint_aws.saver import BedrockSessionSaver

# Initialize the saver
session_saver = BedrockSessionSaver(
    region_name="us-west-2",  # Your AWS region
    credentials_profile_name="default",  # Optional: AWS credentials profile
)

# Create a session
session_id = session_saver.session_client.create_session().session_id

# Use with LangGraph
builder = StateGraph(int)
builder.add_node("add_one", lambda x: x + 1)
builder.set_entry_point("add_one")
builder.set_finish_point("add_one")

graph = builder.compile(checkpointer=session_saver)
config = {"configurable": {"thread_id": session_id}}
graph.invoke(1, config)
```

You can also invoke the graph asynchronously:

```python
from langgraph.graph import StateGraph
from langgraph_checkpoint_aws.async_saver import AsyncBedrockSessionSaver

# Initialize the saver
session_saver = AsyncBedrockSessionSaver(
    region_name="us-west-2",  # Your AWS region
    credentials_profile_name="default",  # Optional: AWS credentials profile
)

# Create a session
session_create_response = await session_saver.session_client.create_session()
session_id = session_create_response.session_id

# Use with LangGraph
builder = StateGraph(int)
builder.add_node("add_one", lambda x: x + 1)
builder.set_entry_point("add_one")
builder.set_finish_point("add_one")

graph = builder.compile(checkpointer=session_saver)
config = {"configurable": {"thread_id": session_id}}
await graph.ainvoke(1, config)
```

### Configuration Options

`BedrockSessionSaver` and `AsyncBedrockSessionSaver` accepts the following parameters:

```python
def __init__(
    client: Optional[Any] = None,
    session: Optional[boto3.Session] = None,
    region_name: Optional[str] = None,
    credentials_profile_name: Optional[str] = None,
    aws_access_key_id: Optional[SecretStr] = None,
    aws_secret_access_key: Optional[SecretStr] = None,
    aws_session_token: Optional[SecretStr] = None,
    endpoint_url: Optional[str] = None,
    config: Optional[Config] = None,
)
```

* `client`: boto3 Bedrock runtime client (e.g. boto3.client("bedrock-agent-runtime"))
* `session`: boto3.Session for custom credentials
* `region_name`: AWS region where Bedrock is available
* `credentials_profile_name`: Name of AWS credentials profile to use
* `aws_access_key_id`: AWS access key ID for authentication
* `aws_secret_access_key`: AWS secret access key for authentication
* `aws_session_token`: AWS session token for temporary credentials
* `endpoint_url`: Custom endpoint URL for the Bedrock service
* `config`: Botocore configuration object

### Additional AWS permissions for Session Saver

```json
{
    "Version": "2012-10-17",
    "Statement": [
        {
            "Sid": "Statement1",
            "Effect": "Allow",
            "Action": [
                "bedrock:CreateSession",
                "bedrock:GetSession",
                "bedrock:UpdateSession",
                "bedrock:DeleteSession",
                "bedrock:EndSession",
                "bedrock:ListSessions",
                "bedrock:CreateInvocation",
                "bedrock:ListInvocations",
                "bedrock:PutInvocationStep",
                "bedrock:GetInvocationStep",
                "bedrock:ListInvocationSteps"
            ],
            "Resource": ["*"]
        },
        {
            "Sid": "KMSAccess",
            "Effect": "Allow",
            "Action": [
                "kms:Decrypt",
                "kms:Encrypt",
                "kms:GenerateDataKey",
                "kms:DescribeKey"
            ],
            "Resource": "arn:aws:kms:{region}:{account}:key/{kms-key-id}"
        }
    ]
}
```

### Valkey Setup

#### Using AWS ElastiCache for Valkey (Recommended)
```python
# Connect to AWS ElastiCache from host running inside VPC with access to cache
from langgraph_checkpoint_aws.checkpoint.valkey import ValkeySaver

with ValkeySaver.from_conn_string(
    "valkeys://your-elasticache-cluster.amazonaws.com:6379",
    pool_size=20
) as checkpointer:
    pass
```
If you want to connect to cache from a host outside of VPC, use ElastiCache console to setup a jump host so you could create SSH tunnel to access cache locally. 

#### Using Docker
```bash
# Start Valkey with required modules
docker run --name valkey-bundle -p 6379:6379 -d valkey/valkey-bundle:latest

# Or with custom configuration
docker run --name valkey-custom \
  -p 6379:6379 \
  -v $(pwd)/valkey.conf:/etc/valkey/valkey.conf \
  -d valkey/valkey-bundle:latest
```

## Performance and Best Practices

### Valkey Performance Optimization

#### Connection Pooling
```python
# Use connection pools for better performance
from valkey.connection import ConnectionPool

pool = ConnectionPool.from_url(
    "valkey://localhost:6379",
    max_connections=20,
    retry_on_timeout=True
)

with ValkeySaver.from_pool(pool) as checkpointer:
    # Reuse connections across operations
    pass
```

#### TTL Strategy
```python
# Configure appropriate TTL values
with ValkeySaver.from_conn_string(
    "valkey://localhost:6379",
    ttl_seconds=3600  # 1 hour for active sessions
) as checkpointer:
    pass
```
#### Batch Operations
```python
# Use batch operations for better throughput
cache.set({
    "key1": (value1, 3600),
    "key2": (value2, 1800),
    "key3": (value3, 7200)
})

results = cache.get(["key1", "key2", "key3"])
```

## Security Considerations

* Never commit AWS credentials

* Use environment variables or AWS IAM roles for authentication
* Follow AWS security best practices
* Use IAM roles and temporary credentials when possible
* Implement proper access controls for session management

### Valkey Security
* Use SSL/TLS for production deployments (`valkeys://` protocol), refer [SSL connection examples](https://valkey-py.readthedocs.io/en/latest/examples/ssl_connection_examples.html#Connect-to-a-Valkey-instance-via-SSL,-and-validate-OCSP-stapled-certificates)
* Configure authentication with strong passwords
* Implement network security (VPC, security groups)
* Regular security updates and monitoring
* Use AWS ElastiCache for managed Valkey with encryption

```python
# Secure connection example
import os
import valkey

pki_dir = os.path.join("..", "..", "dockers", "stunnel", "keys")

valkey_client = valkey.Valkey(
    host="localhost",
    port=6666,
    ssl=True,
    ssl_certfile=os.path.join(pki_dir, "client-cert.pem"),
    ssl_keyfile=os.path.join(pki_dir, "client-key.pem"),
    ssl_cert_reqs="required",
    ssl_ca_certs=os.path.join(pki_dir, "ca-cert.pem"),
)

checkpointer = ValkeySaver(valkey_client)
```

## Examples and Samples

Comprehensive examples are available in the `samples/memory/` directory:

## Contributing

* Fork the repository

* Create a feature branch
* Make your changes
* Run tests and linting
* Submit a pull request

## License

This project is licensed under the MIT License - see the [LICENSE](LICENSE) file for details.

## Acknowledgments

* LangChain team for the base LangGraph framework
* AWS Bedrock team for the session management service
* Valkey team for the Redis-compatible storage<|MERGE_RESOLUTION|>--- conflicted
+++ resolved
@@ -1,9 +1,5 @@
 # LangGraph Checkpoint AWS
-<<<<<<< HEAD
-A custom AWS-based persistence solution for LangGraph agents that provides multiple storage backends including Bedrock AgentCore Memory and ElastiCache Valkey (Redis-compatible) storage.
-=======
 A custom AWS-based persistence solution for LangGraph agents that provides multiple storage backends including Bedrock AgentCore Memory, DynamoDB with S3 offloading, and high-performance Valkey (Redis-compatible) storage.
->>>>>>> 72f509fb
 
 ## Overview
 This package provides multiple persistence solutions for LangGraph agents:
@@ -39,7 +35,6 @@
 
 ## Components
 
-<<<<<<< HEAD
 This package provides following main components:
 
 1. **AgentCoreMemorySaver** - AWS Bedrock-based checkpoint storage
@@ -47,14 +42,7 @@
 3. **ValkeyCache** - Valkey LLM response cache
 4. **ValkeySaver** - Valkey checkpoint storage
 5. **ValkeyStore** - Valkey document store
-=======
-This package provides four main components:
-
-1. **AgentCoreMemorySaver** - AWS Bedrock-based checkpoint storage
-2. **DynamoDBSaver** - DynamoDB-based checkpoint storage with S3 offloading
-3. **ValkeySaver** - Valkey checkpoint storage
-4. **AgentCoreMemoryStore** - AWS Bedrock-based document store
->>>>>>> 72f509fb
+6. **DynamoDBSaver** - DynamoDB-based checkpoint storage with S3 offloading
 
 
 ## Usage
@@ -172,7 +160,6 @@
 ### 3. Valkey Cache - LLM Response caching
 Intelligent caching to improve performance and reduce costs:
 
-<<<<<<< HEAD
 ```python
 from langgraph_checkpoint_aws import ValkeyCache
 from langchain_aws import ChatBedrockConverse
@@ -198,8 +185,7 @@
         prompt: str = "Your expensive prompt"
         response = model.invoke([HumanMessage(content=prompt)])
         cache.set({cache_key: (response.content, 3600)})  # Cache for 1 hour
-=======
-### 3. DynamoDB Checkpoint Storage
+### 4. DynamoDB Checkpoint Storage
 
 ```python
 from langgraph.graph import StateGraph
@@ -236,10 +222,9 @@
 graph = builder.compile(checkpointer=checkpointer)
 config = {"configurable": {"thread_id": "session-1"}}
 result = graph.invoke(1, config)
->>>>>>> 72f509fb
-```
-
-### 4. Valkey Checkpoint Storage
+```
+
+### 5. Valkey Checkpoint Storage
 
 ```python
 from langgraph.graph import StateGraph
@@ -262,7 +247,7 @@
     result = graph.invoke(1, config)
 ```
 
-### 5. Valkey Store for Document Storage
+### 6. Valkey Store for Document Storage
 
 Document storage with vector search capabilities using ValkeyIndexConfig:
 
@@ -349,26 +334,18 @@
 
 ```python
 from langgraph_checkpoint_aws.async_saver import AsyncBedrockSessionSaver
-<<<<<<< HEAD
 from langgraph_checkpoint_aws import AsyncValkeySaver
-=======
-from langgraph_checkpoint_aws.checkpoint.valkey import AsyncValkeySaver
 from langgraph_checkpoint_aws.checkpoint.dynamodb import DynamoDBSaver
->>>>>>> 72f509fb
 
 # Async Bedrock usage
 session_saver = AsyncBedrockSessionSaver(region_name="us-west-2")
 session_id = (await session_saver.session_client.create_session()).session_id
 
-<<<<<<< HEAD
-# Async ValkeySaver usage
-=======
 # Async DynamoDB usage
 checkpointer = DynamoDBSaver(table_name="my-checkpoints", region_name="us-west-2")
 result = await graph.ainvoke(1, {"configurable": {"thread_id": "session-1"}})
 
-# Async Valkey usage
->>>>>>> 72f509fb
+# Async ValkeySaver usage
 async with AsyncValkeySaver.from_conn_string("valkey://localhost:6379") as checkpointer:
     graph = builder.compile(checkpointer=checkpointer)
     result = await graph.ainvoke(1, {"configurable": {"thread_id": "session-1"}})
