--- conflicted
+++ resolved
@@ -1291,7 +1291,6 @@
     assert llm.stop_sequences is None
 
 
-<<<<<<< HEAD
 def test__format_anthropic_messages_strips_trailing_whitespace_string() -> None:
     """Test that _format_anthropic_messages strips trailing whitespace from AIMessage string content."""
     messages = [
@@ -1351,7 +1350,8 @@
     _, formatted_messages = _format_anthropic_messages(messages)
 
     assert formatted_messages[1]["content"][0]["text"] == "AI message with trailing whitespace    \n  \t  "
-=======
+
+
 @patch("langchain_aws.llms.bedrock.create_aws_client")
 def test_bedrock_client_inherits_from_runtime_client(mock_create_client: MagicMock) -> None:
     """Test that bedrock_client inherits region and config from runtime client."""
@@ -1425,5 +1425,4 @@
         endpoint_url=None,
         config=explicit_config,
         service_name="bedrock"
-    )
->>>>>>> e795b4c7
+    )