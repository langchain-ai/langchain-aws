--- conflicted
+++ resolved
@@ -669,55 +669,12 @@
     mock_bedrock_client.get_inference_profile.return_value = {
         "models": [
             {
-<<<<<<< HEAD
                 "modelArn": "arn:aws:bedrock:us-west-2::foundation-model/anthropic.claude-3-7-sonnet-20250219-v1:0" # noqa: E501
-=======
-                "modelArn": "arn:aws:bedrock:us-west-2::foundation-model/anthropic.claude-3-sonnet-20240229-v1:0"  # noqa: E501
->>>>>>> 52c0bf7b
             }
         ]
     }
     mock_create_aws_client.return_value = mock_bedrock_client
 
-<<<<<<< HEAD
-    aip_model_id = "arn:aws:bedrock:us-west-2:123456789012:application-inference-profile/my-profile" # noqa: E501
-
-    ChatBedrock(
-        model=aip_model_id,
-        region="us-west-2",
-=======
-    aip_model_id = "arn:aws:bedrock:us-west-2:123456789012:application-inference-profile/my-profile"  # noqa: E501
-    chat = ChatBedrock(
-        model_id=aip_model_id,
-        region_name="us-west-2",
->>>>>>> 52c0bf7b
-        bedrock_client=mock_bedrock_client,
-    )  # type: ignore[call-arg]
-
-    mock_bedrock_client.get_inference_profile.assert_called_once_with(
-        inferenceProfileIdentifier=aip_model_id
-    )
-
-
-@mock.patch("langchain_aws.chat_models.bedrock.create_aws_client")
-def test_check_unsupported_model_with_inference_profile_invalid_model(mock_create_aws_client):
-    mock_bedrock_client = mock.MagicMock()
-    mock_bedrock_client.get_inference_profile.return_value = {
-        "models": [
-            {
-<<<<<<< HEAD
-                "modelArn": "arn:aws:bedrock:us-west-2::foundation-model/amazon.nova-micro-v1:0" # noqa: E501
-=======
-                "modelArn": "arn:aws:bedrock:us-west-2::foundation-model/amazon.nova-micro-v1:0"  # noqa: E501
->>>>>>> 52c0bf7b
-            }
-        ]
-    }
-    mock_create_aws_client.return_value = mock_bedrock_client
-
-<<<<<<< HEAD
-    aip_model_id = "arn:aws:bedrock:us-west-2:123456789012:application-inference-profile/my-profile" # noqa: E501
-=======
     aip_model_id = "arn:aws:bedrock:us-west-2:123456789012:application-inference-profile/my-profile"  # noqa: E501
     chat = ChatBedrock(
         model_id=aip_model_id,
@@ -725,10 +682,33 @@
         bedrock_client=mock_bedrock_client,
     )  # type: ignore[call-arg]
 
+    mock_bedrock_client.get_inference_profile.assert_called_once_with(
+        inferenceProfileIdentifier=aip_model_id
+    )
+
+
+@mock.patch("langchain_aws.chat_models.bedrock.create_aws_client")
+def test_check_unsupported_model_with_inference_profile_invalid_model(mock_create_aws_client):
+    mock_bedrock_client = mock.MagicMock()
+    mock_bedrock_client.get_inference_profile.return_value = {
+        "models": [
+            {
+                "modelArn": "arn:aws:bedrock:us-west-2::foundation-model/amazon.nova-micro-v1:0"  # noqa: E501
+            }
+        ]
+    }
+    mock_create_aws_client.return_value = mock_bedrock_client
+
+    aip_model_id = "arn:aws:bedrock:us-west-2:123456789012:application-inference-profile/my-profile"  # noqa: E501
+    chat = ChatBedrock(
+        model_id=aip_model_id,
+        region_name="us-west-2",
+        bedrock_client=mock_bedrock_client,
+    )  # type: ignore[call-arg]
+
     mock_bedrock_client.get_inference_profile.assert_called_with(
         inferenceProfileIdentifier=aip_model_id
     )
->>>>>>> 52c0bf7b
 
     with pytest.raises(ValidationError):
         ChatBedrock(
@@ -742,15 +722,6 @@
     "model_id, provider, expected_provider, expectation, region_name",
     [
         (
-<<<<<<< HEAD
-=======
-            "amer.amazon.nova-pro-v1:0",
-            None,
-            "amazon",
-            nullcontext(),
-            "us-west-2",
-        ),
-        (
             "jp.anthropic.claude-sonnet-4-5-20250929-v1:0",
             None,
             "anthropic",
@@ -758,7 +729,6 @@
             "ap-northeast-1",
         ),
         (
->>>>>>> 52c0bf7b
             "global.anthropic.claude-sonnet-4-20250514-v1:0",
             None,
             "anthropic",
