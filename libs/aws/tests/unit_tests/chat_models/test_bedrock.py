--- conflicted
+++ resolved
@@ -351,11 +351,7 @@
 
 
 def test__format_anthropic_multiple_system_messages() -> None:
-<<<<<<< HEAD
-    """Test that multiple system messages can be passed, and that none of them are required to be at position 0."""
-=======
     """Test that multiple system messages can be passed, and that none of them are required to be at position 0."""  # noqa: E501
->>>>>>> 349e895d
     system1 = SystemMessage("foo")  # type: ignore[misc]
     system2 = SystemMessage("bar")  # type: ignore[misc]
     human = HumanMessage("Hello!")
@@ -645,7 +641,6 @@
 
 def test_beta_use_converse_api() -> None:
     llm = ChatBedrock(model_id="amazon.nova.foo", region_name="us-west-2")  # type: ignore[call-arg]
-<<<<<<< HEAD
     assert llm.beta_use_converse_api
 
     llm = ChatBedrock(
@@ -654,16 +649,6 @@
     assert llm.beta_use_converse_api
 
     llm = ChatBedrock(
-=======
-    assert llm.beta_use_converse_api
-
-    llm = ChatBedrock(
-        model="foobar", base_model="amazon.nova.foo", region_name="us-west-2"
-    )  # type: ignore[call-arg]
-    assert llm.beta_use_converse_api
-
-    llm = ChatBedrock(
->>>>>>> 349e895d
         model="arn:aws:bedrock:::application-inference-profile/my-profile",
         base_model="claude.foo",
         region_name="us-west-2",
@@ -696,21 +681,13 @@
     mock_bedrock_client.get_inference_profile.return_value = {
         "models": [
             {
-<<<<<<< HEAD
-                "modelArn": "arn:aws:bedrock:us-west-2::foundation-model/anthropic.claude-3-sonnet-20240229-v1:0"
-=======
                 "modelArn": "arn:aws:bedrock:us-west-2::foundation-model/anthropic.claude-3-sonnet-20240229-v1:0"  # noqa: E501
->>>>>>> 349e895d
             }
         ]
     }
     mock_create_aws_client.return_value = mock_bedrock_client
 
-<<<<<<< HEAD
-    aip_model_id = "arn:aws:bedrock:us-west-2:123456789012:application-inference-profile/my-profile"
-=======
     aip_model_id = "arn:aws:bedrock:us-west-2:123456789012:application-inference-profile/my-profile"  # noqa: E501
->>>>>>> 349e895d
     chat = ChatBedrock(
         model_id=aip_model_id,
         region_name="us-west-2",
@@ -732,21 +709,13 @@
     mock_bedrock_client.get_inference_profile.return_value = {
         "models": [
             {
-<<<<<<< HEAD
-                "modelArn": "arn:aws:bedrock:us-west-2::foundation-model/amazon.nova-micro-v1:0"
-=======
                 "modelArn": "arn:aws:bedrock:us-west-2::foundation-model/amazon.nova-micro-v1:0"  # noqa: E501
->>>>>>> 349e895d
             }
         ]
     }
     mock_create_aws_client.return_value = mock_bedrock_client
 
-<<<<<<< HEAD
-    aip_model_id = "arn:aws:bedrock:us-west-2:123456789012:application-inference-profile/my-profile"
-=======
     aip_model_id = "arn:aws:bedrock:us-west-2:123456789012:application-inference-profile/my-profile"  # noqa: E501
->>>>>>> 349e895d
     chat = ChatBedrock(
         model_id=aip_model_id,
         region_name="us-west-2",
@@ -901,14 +870,10 @@
     """Test that ToolMessage with OpenAI-style image content is correctly
     converted to Anthropic format."""
     # Create a dummy base64 image string
-<<<<<<< HEAD
-    dummy_base64_image = "iVBORw0KGgoAAAANSUhEUgAAAAEAAAABCAYAAAAfFcSJAAAADUlEQVR42mNk+M9QDwADhgGAWjR9awAAAABJRU5ErkJggg=="
-=======
     dummy_base64_image = (
         "iVBORw0KGgoAAAANSUhEUgAAAAEAAAABCAYAAAAfFcSJAAAADUlEQVR42mNk+M9QDwADhgGAWjR9aw"
         "AAAABJRU5ErkJggg=="
     )
->>>>>>> 349e895d
 
     messages = [
         ToolMessage(  # type: ignore[misc]
@@ -1227,11 +1192,7 @@
 def test_chat_prompt_adapter_with_model_detection(
     model_id, base_model_id, provider, expected_format_marker
 ):
-<<<<<<< HEAD
-    """Test that ChatPromptAdapter correctly formats prompts when base_model is provided."""
-=======
     """Test that ChatPromptAdapter correctly formats prompts when base_model is provided."""  # noqa: E501
->>>>>>> 349e895d
     messages = [
         SystemMessage(content="You are a helpful assistant"),
         HumanMessage(content="Hello"),
@@ -1411,11 +1372,7 @@
 
 
 def test__format_anthropic_messages_strips_trailing_whitespace_string() -> None:
-<<<<<<< HEAD
-    """Test that _format_anthropic_messages strips trailing whitespace from AIMessage string content."""
-=======
     """Test that _format_anthropic_messages strips trailing whitespace from AIMessage string content."""  # noqa: E501
->>>>>>> 349e895d
     messages = [
         SystemMessage(content="System message"),
         HumanMessage(content="Human message"),
@@ -1431,11 +1388,7 @@
 
 
 def test__format_anthropic_messages_strips_trailing_whitespace_blocks() -> None:
-<<<<<<< HEAD
-    """Test that _format_anthropic_messages strips trailing whitespace from AIMessage dict content."""
-=======
     """Test that _format_anthropic_messages strips trailing whitespace from AIMessage dict content."""  # noqa: E501
->>>>>>> 349e895d
     messages = [
         SystemMessage(content="System message"),
         HumanMessage(content="Human message"),
@@ -1462,17 +1415,10 @@
     )
 
 
-<<<<<<< HEAD
-def test__format_anthropic_messages_preserves_whitespace_non_last_aimessage_string() -> (
-    None
-):
-    """Test that _format_anthropic_messages preserves trailing whitespace in non-last AIMessages."""
-=======
 def test__format_anthropic_messages_preserves_whitespace_non_last_aimessage_string() -> (  # noqa: E501
     None
 ):
     """Test that _format_anthropic_messages preserves trailing whitespace in non-last AIMessages."""  # noqa: E501
->>>>>>> 349e895d
     messages = [
         SystemMessage(content="System message"),
         HumanMessage(content="First human message"),
@@ -1489,17 +1435,10 @@
     )
 
 
-<<<<<<< HEAD
-def test__format_anthropic_messages_preserves_whitespace_non_last_aimessage_blocks() -> (
-    None
-):
-    """Test that _format_anthropic_messages preserves trailing whitespace in non-last AIMessages."""
-=======
 def test__format_anthropic_messages_preserves_whitespace_non_last_aimessage_blocks() -> (  # noqa: E501
     None
 ):
     """Test that _format_anthropic_messages preserves trailing whitespace in non-last AIMessages."""  # noqa: E501
->>>>>>> 349e895d
     messages = [
         SystemMessage(content="System message"),
         HumanMessage(content="First human message"),
@@ -1543,13 +1482,7 @@
 
     mock_create_client.side_effect = side_effect
 
-<<<<<<< HEAD
-    llm = ChatBedrock(
-        model="us.meta.llama3-3-70b-instruct-v1:0", client=mock_runtime_client
-    )
-=======
     ChatBedrock(model="us.meta.llama3-3-70b-instruct-v1:0", client=mock_runtime_client)
->>>>>>> 349e895d
 
     mock_create_client.assert_called_with(
         region_name="us-west-2",
@@ -1586,11 +1519,7 @@
 
     mock_create_client.side_effect = side_effect
 
-<<<<<<< HEAD
-    llm = ChatBedrock(
-=======
     ChatBedrock(
->>>>>>> 349e895d
         model="us.meta.llama3-3-70b-instruct-v1:0",
         client=mock_runtime_client,
         region="us-east-1",
