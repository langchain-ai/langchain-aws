--- conflicted
+++ resolved
@@ -1782,8 +1782,11 @@
 
 def test_nova_provider_extraction() -> None:
     """Test that provider is correctly extracted from Nova model ID when not provided."""
-<<<<<<< HEAD
-    model = ChatBedrockConverse(client=mock.MagicMock(), model="us.amazon.nova-pro-v1:0", region_name="us-west-2")
+    model = ChatBedrockConverse(
+        client=mock.MagicMock(),
+        model="us.amazon.nova-pro-v1:0",
+        region_name="us-west-2",
+    )
     assert model.provider == "amazon"
 
 
@@ -1845,13 +1848,6 @@
     bedrock_messages, _ = _messages_to_bedrock(messages)
 
     assert bedrock_messages[1]["content"][0]["text"] == "AI message with trailing whitespace    \n  \t  "
-=======
-    model = ChatBedrockConverse(
-        client=mock.MagicMock(),
-        model="us.amazon.nova-pro-v1:0",
-        region_name="us-west-2",
-    )
-    assert model.provider == "amazon"
 
 
 def test__has_tool_use_or_result_blocks() -> None:
@@ -1922,5 +1918,4 @@
 
     # Verify conversion happened
     call_args = mocked_client.converse.call_args[1]["messages"]
-    assert any("Called calc" in str(block) for block in call_args[0]["content"])
->>>>>>> afd912b0
+    assert any("Called calc" in str(block) for block in call_args[0]["content"])