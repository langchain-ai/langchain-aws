--- conflicted
+++ resolved
@@ -1864,9 +1864,6 @@
         model="us.amazon.nova-pro-v1:0",
         region_name="us-west-2",
     )
-<<<<<<< HEAD
-    assert model.provider == "amazon"
-=======
     assert model.provider == "amazon"
 
 
@@ -2011,5 +2008,4 @@
 
     # Verify conversion happened
     call_args = mocked_client.converse.call_args[1]["messages"]
-    assert any("Called calc" in str(block) for block in call_args[0]["content"])
->>>>>>> 2045e253
+    assert any("Called calc" in str(block) for block in call_args[0]["content"])