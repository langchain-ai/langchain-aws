--- conflicted
+++ resolved
@@ -1782,8 +1782,11 @@
 
 def test_nova_provider_extraction() -> None:
     """Test that provider is correctly extracted from Nova model ID when not provided."""
-<<<<<<< HEAD
-    model = ChatBedrockConverse(client=mock.MagicMock(), model="us.amazon.nova-pro-v1:0", region_name="us-west-2")
+    model = ChatBedrockConverse(
+        client=mock.MagicMock(),
+        model="us.amazon.nova-pro-v1:0",
+        region_name="us-west-2",
+    )
     assert model.provider == "amazon"
 
 
@@ -1858,13 +1861,6 @@
         config=None,
         service_name="bedrock"
     )
-=======
-    model = ChatBedrockConverse(
-        client=mock.MagicMock(),
-        model="us.amazon.nova-pro-v1:0",
-        region_name="us-west-2",
-    )
-    assert model.provider == "amazon"
 
 
 def test__has_tool_use_or_result_blocks() -> None:
@@ -1935,5 +1931,4 @@
 
     # Verify conversion happened
     call_args = mocked_client.converse.call_args[1]["messages"]
-    assert any("Called calc" in str(block) for block in call_args[0]["content"])
->>>>>>> afd912b0
+    assert any("Called calc" in str(block) for block in call_args[0]["content"])