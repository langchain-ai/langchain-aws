--- conflicted
+++ resolved
@@ -824,11 +824,7 @@
     mock_bedrock_client.get_inference_profile.return_value = {
         "models": [
             {
-<<<<<<< HEAD
-                "modelArn": "arn:aws:bedrock:us-east-1::foundation-model/anthropic.claude-sonnet-4-20250514-v1:0"
-=======
                 "modelArn": "arn:aws:bedrock:us-east-1::foundation-model/anthropic.claude-sonnet-4-20250514-v1:0"  # noqa: E501
->>>>>>> 349e895d
             }
         ]
     }
