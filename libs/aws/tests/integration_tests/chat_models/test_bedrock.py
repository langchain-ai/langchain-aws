"""Test Bedrock chat model."""

import json
from typing import Annotated, Any, Literal, Optional, TypedDict, Union
from uuid import UUID

import pytest
from langchain_core.messages import (
    AIMessage,
    AIMessageChunk,
    BaseMessage,
    BaseMessageChunk,
    HumanMessage,
    SystemMessage,
    ToolMessage,
)
from langchain_core.outputs import ChatGeneration, LLMResult
from langchain_core.runnables import RunnableConfig
from langchain_core.tools import tool
from pydantic import BaseModel, Field

from langchain_aws.chat_models.bedrock import ChatBedrock
from tests.callbacks import FakeCallbackHandler, FakeCallbackHandlerWithTokenCounts


@pytest.fixture
def chat() -> ChatBedrock:
    return ChatBedrock(
        model="us.anthropic.claude-3-7-sonnet-20250219-v1:0",
        model_kwargs={"temperature": 0},
    )  # type: ignore[call-arg]


@pytest.mark.scheduled
def test_chat_bedrock(chat: ChatBedrock) -> None:
    """Test ChatBedrock wrapper."""
    system = SystemMessage(content="You are a helpful assistant.")
    human = HumanMessage(content="Hello")
    response = chat.invoke([system, human])
    assert isinstance(response, BaseMessage)
    assert isinstance(response.content, str)


@pytest.mark.scheduled
def test_chat_bedrock_multiple_system_messages(chat: ChatBedrock) -> None:
    """Test ChatBedrock with multiple consecutive system messages."""
    system1 = SystemMessage(content="You are a helpful assistant.")
    system2 = SystemMessage(content="Always respond in a concise manner.")
    human = HumanMessage(content="Hello")
    response = chat.invoke([system1, system2, human])
    assert isinstance(response, AIMessage)
    assert isinstance(response.content, str)


@pytest.mark.scheduled
def test_chat_bedrock_generate(chat: ChatBedrock) -> None:
    """Test ChatBedrock wrapper with generate."""
    message = HumanMessage(content="Hello")
    response = chat.generate([[message], [message]])
    assert isinstance(response, LLMResult)
    assert len(response.generations) == 2
    for generations in response.generations:
        for generation in generations:
            assert isinstance(generation, ChatGeneration)
            assert isinstance(generation.text, str)
            assert generation.text == generation.message.content


@pytest.mark.scheduled
def test_chat_bedrock_generate_with_token_usage(chat: ChatBedrock) -> None:
    """Test ChatBedrock wrapper with generate."""
    message = HumanMessage(content="Hello")
    response = chat.generate([[message], [message]])
    assert isinstance(response, LLMResult)
    assert isinstance(response.llm_output, dict)

    usage = response.llm_output["usage"]
    assert usage["prompt_tokens"] == 16
    assert usage["completion_tokens"] > 0
    assert usage["total_tokens"] > 0


@pytest.mark.scheduled
def test_chat_bedrock_streaming() -> None:
    """Test that streaming correctly streams chunks."""
    chat = ChatBedrock(  # type: ignore[call-arg]
        model="us.anthropic.claude-3-7-sonnet-20250219-v1:0"
    )
    message = HumanMessage(content="Hello")
    stream = chat.stream([message])

    full = next(stream)
    for chunk in stream:
        full += chunk  # type: ignore[assignment]

    assert full.content
    assert full.response_metadata
    assert full.usage_metadata  # type: ignore[attr-defined]


@pytest.mark.scheduled
def test_chat_bedrock_token_counts() -> None:
    chat = ChatBedrock(  # type: ignore[call-arg]
        model="us.anthropic.claude-3-7-sonnet-20250219-v1:0",
        model_kwargs={"temperature": 0},
    )
    invoke_response = chat.invoke("hi", max_tokens=6)
    assert isinstance(invoke_response, AIMessage)
    assert invoke_response.usage_metadata is not None
    assert invoke_response.usage_metadata["output_tokens"] <= 6

    stream = chat.stream("hi", max_tokens=6)
    stream_response = next(stream)
    for chunk in stream:
        stream_response += chunk
    assert isinstance(stream_response, AIMessage)
    assert stream_response.usage_metadata is not None
    assert stream_response.usage_metadata["output_tokens"] <= 6
    model_name = stream_response.response_metadata["model_name"]
    assert model_name == "us.anthropic.claude-3-7-sonnet-20250219-v1:0"


@pytest.mark.scheduled
def test_chat_bedrock_token_counts_deepseek_r1() -> None:
    chat = ChatBedrock(  # type: ignore[call-arg]
        model="us.deepseek.r1-v1:0",
        temperature=0,
        max_tokens=6,
    )

    invoke_response = chat.invoke("hi")
    assert isinstance(invoke_response, AIMessage)
    assert invoke_response.usage_metadata is not None
    assert invoke_response.usage_metadata["output_tokens"] <= 6

    stream = chat.stream("hi")
    stream_response = next(stream)
    for chunk in stream:
        stream_response += chunk
    assert isinstance(stream_response, AIMessage)
    assert stream_response.usage_metadata is not None
    assert stream_response.usage_metadata["output_tokens"] <= 6


@pytest.mark.scheduled
def test_chat_bedrock_streaming_llama3() -> None:
    """Test that streaming correctly streams message chunks"""
    chat = ChatBedrock(  # type: ignore[call-arg]
        model="meta.llama3-8b-instruct-v1:0"
    )
    message = HumanMessage(content="Hello")

    response = AIMessageChunk(content="")
    for chunk in chat.stream([message]):
        response += chunk  # type: ignore[assignment]

    assert response.content
    assert response.response_metadata
    assert response.usage_metadata


@pytest.mark.scheduled
def test_chat_bedrock_streaming_deepseek_r1() -> None:
    chat = ChatBedrock(  # type: ignore[call-arg]
        model="us.deepseek.r1-v1:0", region="us-west-2"
    )
    message = HumanMessage(content="Hello")

    response = AIMessageChunk(content="")
    for chunk in chat.stream([message]):
        response += chunk  # type: ignore[assignment]

    assert response.content
    assert response.response_metadata
    assert response.usage_metadata


@pytest.mark.skip("Needs provisioned instance setup.")
def test_chat_bedrock_streaming_deepseek_r1_distill_llama() -> None:
    chat = ChatBedrock(  # type: ignore[call-arg]
        provider="deepseek",
        model="arn:aws:sagemaker:us-east-2:xxxxxxxxxxxx:endpoint/endpoint-quick-start-xxxxx",
        region="us-east-2",
    )
    message = HumanMessage(
        content="Hello. Please limit your response to 10 words or less."
    )

    response = AIMessageChunk(content="")
    for chunk in chat.stream([message]):
        response += chunk  # type: ignore[assignment]

    assert response.content
    assert response.response_metadata
    assert response.usage_metadata


@pytest.mark.skip("Needs provisioned instance setup.")
def test_chat_bedrock_streaming_deepseek_r1_distill_qwen() -> None:
    chat = ChatBedrock(  # type: ignore[call-arg]
        provider="deepseek",
        model="arn:aws:sagemaker:us-east-2:xxxxxxxxxxxx:endpoint/endpoint-quick-start-xxxxx",
        region="us-east-2",
    )
    message = HumanMessage(content="Hello")

    response = AIMessageChunk(content="")
    for chunk in chat.stream([message]):
        response += chunk  # type: ignore[assignment]

    assert response.content
    assert response.response_metadata
    assert response.usage_metadata


@pytest.mark.scheduled
def test_chat_bedrock_streaming_generation_info() -> None:
    """Test that generation info is preserved when streaming."""

    class _FakeCallback(FakeCallbackHandler):
        saved_things: dict = {}

        def on_llm_end(
            self,
            *args: Any,
            **kwargs: Any,
        ) -> Any:
            # Save the generation
            self.saved_things["generation"] = args[0]

    callback = _FakeCallback()
    chat = ChatBedrock(  # type: ignore[call-arg]
        model="us.anthropic.claude-3-7-sonnet-20250219-v1:0",
        callbacks=[callback],
        model_kwargs={"temperature": 0},
    )
    list(chat.stream("hi"))
    generation = callback.saved_things["generation"]
    # `Hello!` is two tokens, assert that the expected text is contained in the response
    assert "Hello! How can I assist you today?" in generation.generations[0][0].text


@pytest.mark.scheduled
@pytest.mark.parametrize(
    "model",
    [
        "us.anthropic.claude-3-7-sonnet-20250219-v1:0",
        "mistral.mistral-7b-instruct-v0:2",
    ],
)
def test_bedrock_streaming(model: str) -> None:
    chat = ChatBedrock(
        model=model,
        model_kwargs={"temperature": 0},
    )  # type: ignore[call-arg]
    full = None
    for token in chat.stream("I'm Pickle Rick"):
        full = token if full is None else full + token  # type: ignore[operator]
        assert isinstance(token.content, str)
    assert isinstance(full, AIMessageChunk)
    assert isinstance(full.content, str)
    assert full.usage_metadata is not None
    assert full.usage_metadata["input_tokens"] > 0
    assert full.usage_metadata["output_tokens"] > 0
    assert full.usage_metadata["total_tokens"] > 0


@pytest.mark.scheduled
@pytest.mark.parametrize(
    "model",
    [
        "us.anthropic.claude-3-7-sonnet-20250219-v1:0",
        "mistral.mistral-7b-instruct-v0:2",
    ],
)
async def test_bedrock_astream(model: str) -> None:
    """Test streaming tokens from OpenAI."""
    chat = ChatBedrock(
        model=model,
        model_kwargs={"temperature": 0},
    )  # type: ignore[call-arg]
    full = None
    async for token in chat.astream("I'm Pickle Rick"):
        full = token if full is None else full + token  # type: ignore[operator]
        assert isinstance(token.content, str)
    assert isinstance(full, AIMessageChunk)
    assert isinstance(full.content, str)
    assert full.usage_metadata is not None
    assert full.usage_metadata["input_tokens"] > 0
    assert full.usage_metadata["output_tokens"] > 0
    assert full.usage_metadata["total_tokens"] > 0


@pytest.mark.scheduled
async def test_bedrock_abatch(chat: ChatBedrock) -> None:
    """Test streaming tokens from ChatBedrock."""
    result = await chat.abatch(["I'm Pickle Rick", "I'm not Pickle Rick"])
    for token in result:
        assert isinstance(token.content, str)


@pytest.mark.scheduled
async def test_bedrock_abatch_tags(chat: ChatBedrock) -> None:
    """Test batch tokens from ChatBedrock."""
    result = await chat.abatch(
        ["I'm Pickle Rick", "I'm not Pickle Rick"], config={"tags": ["foo"]}
    )
    for token in result:
        assert isinstance(token.content, str)


@pytest.mark.scheduled
def test_bedrock_batch(chat: ChatBedrock) -> None:
    """Test batch tokens from ChatBedrock."""
    result = chat.batch(["I'm Pickle Rick", "I'm not Pickle Rick"])
    for token in result:
        assert isinstance(token.content, str)


@pytest.mark.scheduled
async def test_bedrock_ainvoke(chat: ChatBedrock) -> None:
    """Test invoke tokens from ChatBedrock."""
    result = await chat.ainvoke("I'm Pickle Rick", config={"tags": ["foo"]})
    assert isinstance(result.content, str)


@pytest.mark.scheduled
def test_bedrock_invoke(chat: ChatBedrock) -> None:
    """Test invoke tokens from ChatBedrock."""
    result = chat.invoke("I'm Pickle Rick", config=dict(tags=["foo"]))
    assert isinstance(result.content, str)
    assert "usage" in result.additional_kwargs
    assert result.additional_kwargs["usage"]["prompt_tokens"] == 12


@pytest.mark.scheduled
def test_get_num_tokens_from_messages_integration() -> None:
    """Test get_num_tokens_from_messages with both message formats."""
    chat = ChatBedrock(
        model="us.anthropic.claude-3-7-sonnet-20250219-v1:0",
    )

    base_messages = [
        SystemMessage(content="You are a helpful assistant."),
        HumanMessage(content="Why did the chicken cross the road?"),
    ]

    token_count = chat.get_num_tokens_from_messages(base_messages)

    assert isinstance(token_count, int)
    assert token_count == 21


class GetWeather(BaseModel):
    """Useful for getting the weather in a location."""

    location: str = Field(..., description="The city and state")


class AnswerWithJustification(BaseModel):
    """An answer to the user question along with justification for the answer."""

    answer: str
    justification: str


@pytest.mark.scheduled
def test_structured_output() -> None:
    chat = ChatBedrock(
        model="us.anthropic.claude-3-7-sonnet-20250219-v1:0",
        model_kwargs={"temperature": 0.001},
    )  # type: ignore[call-arg]
    structured_llm = chat.with_structured_output(AnswerWithJustification)

    response = structured_llm.invoke(
        "What weighs more a pound of bricks or a pound of feathers"
    )

    assert isinstance(response, AnswerWithJustification)


@pytest.mark.scheduled
def test_structured_output_anthropic_format() -> None:
    chat = ChatBedrock(model="us.anthropic.claude-3-7-sonnet-20250219-v1:0")  # type: ignore[call-arg]
    schema = {
        "name": "AnswerWithJustification",
        "description": (
            "An answer to the user question along with justification for the answer."
        ),
        "input_schema": {
            "type": "object",
            "properties": {
                "answer": {"type": "string"},
                "justification": {"type": "string"},
            },
            "required": ["answer", "justification"],
        },
    }
    structured_llm = chat.with_structured_output(schema)
    response = structured_llm.invoke(
        "What weighs more a pound of bricks or a pound of feathers"
    )
    assert isinstance(response, dict)
    assert isinstance(response["answer"], str)
    assert isinstance(response["justification"], str)


class Joke(TypedDict):
    """Joke to tell user."""

    setup: Annotated[str, ..., "The setup of the joke"]
    punchline: Annotated[str, ..., "The punchline of the joke"]
    rating: Annotated[Optional[int], None, "How funny the joke is, from 1 to 10"]


@pytest.mark.scheduled
def test_structured_output_streaming_dict() -> None:
    chat = ChatBedrock(
        model="us.anthropic.claude-3-7-sonnet-20250219-v1:0",
        temperature=0.0,
        streaming=True,
    )

    structured_chat = chat.with_structured_output(Joke)

    query = "Why did the chicken cross the road? Answer in 10 words or less."

    chunk_count = 0
    for chunk in structured_chat.stream(query):
        chunk_count += 1
        assert isinstance(chunk, dict)
    assert chunk_count > 1


class JokePyd(BaseModel):
    """Joke to tell user."""

    setup: str = Field(description="The setup of the joke")
    punchline: str = Field(description="The punchline to the joke")
    rating: Optional[int] = Field(
        default=None, description="How funny the joke is, from 1 to 10"
    )


@pytest.mark.scheduled
def test_structured_output_streaming_pydantic() -> None:
    model = ChatBedrock(
        model="us.anthropic.claude-3-7-sonnet-20250219-v1:0",
        temperature=0.0,
        streaming=True,
    )

    structured_chat = model.with_structured_output(JokePyd)

    query = "Why did the chicken cross the road? Answer in 10 words or less."

    chunk_count = 0
    for chunk in structured_chat.stream(query):
        chunk_count += 1
        assert isinstance(chunk, JokePyd)
    assert chunk_count > 1


@pytest.mark.scheduled
def test_tool_use_call_invoke() -> None:
    chat = ChatBedrock(
        model="us.anthropic.claude-3-7-sonnet-20250219-v1:0",
        model_kwargs={"temperature": 0.001},
    )  # type: ignore[call-arg]

    llm_with_tools = chat.bind_tools([GetWeather])

    messages = [HumanMessage(content="what is the weather like in San Francisco CA")]

    response = llm_with_tools.invoke(messages)
    assert isinstance(response, AIMessage)
    assert isinstance(response.tool_calls, list)
    assert len(response.tool_calls) == 1
    tool_call = response.tool_calls[0]
    assert tool_call["name"] == "GetWeather"
    assert isinstance(tool_call["args"], dict)
    assert "location" in tool_call["args"]

    # Test streaming
    first = True
    for chunk in llm_with_tools.stream("what's the weather in san francisco, ca"):
        if first:
            gathered = chunk
            first = False
        else:
            gathered = gathered + chunk  # type: ignore
    assert isinstance(gathered, AIMessageChunk)
    assert isinstance(gathered.tool_call_chunks, list)
    assert len(gathered.tool_call_chunks) == 1
    tool_call_chunk = gathered.tool_call_chunks[0]
    assert tool_call_chunk["name"] == "GetWeather"
    assert isinstance(tool_call_chunk["args"], str)
    assert "location" in json.loads(tool_call_chunk["args"])


@pytest.mark.parametrize("tool_choice", ["GetWeather", "auto", "any"])
def test_anthropic_bind_tools_tool_choice(tool_choice: str) -> None:
    chat = ChatBedrock(
        model="us.anthropic.claude-3-7-sonnet-20250219-v1:0",
        model_kwargs={"temperature": 0.001},
    )  # type: ignore[call-arg]
    chat_model_with_tools = chat.bind_tools([GetWeather], tool_choice=tool_choice)
    response = chat_model_with_tools.invoke("what's the weather in ny and la")
    assert isinstance(response, AIMessage)
    assert response.tool_calls
    tool_call = response.tool_calls[0]
    assert tool_call["name"] == "GetWeather"
    assert isinstance(tool_call["args"], dict)
    assert "location" in tool_call["args"]


@pytest.mark.scheduled
def test_chat_bedrock_token_callbacks() -> None:
    """Test that streaming correctly invokes on_llm_end and stores token counts and stop reason."""  # noqa: E501
    callback_handler = FakeCallbackHandlerWithTokenCounts()
    chat = ChatBedrock(  # type: ignore[call-arg]
        model="us.anthropic.claude-3-7-sonnet-20250219-v1:0",
        streaming=False,
        verbose=True,
    )
    message = HumanMessage(content="Hello")
    response = chat.invoke([message], RunnableConfig(callbacks=[callback_handler]))
    assert callback_handler.input_token_count > 0
    assert callback_handler.output_token_count > 0
    assert callback_handler.stop_reason is not None
    assert isinstance(response, BaseMessage)


@pytest.mark.scheduled
def test_function_call_invoke_without_system(chat: ChatBedrock) -> None:
    class GetWeather(BaseModel):
        location: str = Field(..., description="The city and state")

    llm_with_tools = chat.bind_tools([GetWeather])

    messages = [HumanMessage(content="what is the weather like in San Francisco")]

    response = llm_with_tools.invoke(messages)
    assert isinstance(response, BaseMessage)
    assert isinstance(response.content, str)


@pytest.mark.scheduled
async def test_function_call_invoke_with_system(chat: ChatBedrock) -> None:
    class GetWeather(BaseModel):
        location: str = Field(..., description="The city and state")

    llm_with_tools = chat.bind_tools([GetWeather])

    messages = [
        SystemMessage(content="answer only in french"),
        HumanMessage(content="what is the weather like in San Francisco"),
    ]

    response = llm_with_tools.invoke(messages)
    assert isinstance(response, BaseMessage)
    assert isinstance(response.content, str)


@pytest.mark.scheduled
async def test_function_call_invoke_without_system_astream(chat: ChatBedrock) -> None:
    class GetWeather(BaseModel):
        location: str = Field(..., description="The city and state")

    llm_with_tools = chat.bind_tools([GetWeather])

    messages = [HumanMessage(content="what is the weather like in San Francisco")]

    astream = llm_with_tools.astream(messages)
    full = await astream.__anext__()
    async for chunk in astream:
        full += chunk  # type: ignore[assignment]

    assert full.tool_calls  # type: ignore[attr-defined]


@pytest.mark.parametrize("output_version", ["v0", "v1"])
def test_agent_loop_bedrock(output_version: Literal["v0", "v1"]) -> None:
    @tool
    def get_weather(location: str) -> str:
        """Get the weather for a location."""
        return "It's sunny."

    llm = ChatBedrock(
        model="us.anthropic.claude-sonnet-4-20250514-v1:0",
        output_version=output_version,
    )
    llm_with_tools = llm.bind_tools([get_weather])
    input_message = HumanMessage("What is the weather in San Francisco, CA?")
    tool_call_message = llm_with_tools.invoke([input_message])
    assert isinstance(tool_call_message, AIMessage)
    tool_calls = tool_call_message.tool_calls
    assert len(tool_calls) == 1
    tool_call = tool_calls[0]
    tool_message = get_weather.invoke(tool_call)
    assert isinstance(tool_message, ToolMessage)
    response = llm_with_tools.invoke(
        [
            input_message,
            tool_call_message,
            tool_message,
        ]
    )
    assert isinstance(response, AIMessage)


@pytest.mark.parametrize("output_version", ["v0", "v1"])
def test_agent_loop_streaming_bedrock(output_version: Literal["v0", "v1"]) -> None:
    @tool
    def get_weather(location: str) -> str:
        """Get the weather for a location."""
        return "It's sunny."

    llm = ChatBedrock(
        model="us.anthropic.claude-sonnet-4-20250514-v1:0",
        output_version=output_version,
    )
    llm_with_tools = llm.bind_tools([get_weather])
    input_message = HumanMessage("What is the weather in San Francisco, CA?")

    tool_call_message: Optional[BaseMessageChunk] = None
    for chunk in llm_with_tools.stream([input_message]):
        assert isinstance(chunk, AIMessageChunk)
        tool_call_message = (
            chunk if tool_call_message is None else tool_call_message + chunk
        )
    assert isinstance(tool_call_message, AIMessageChunk)

    tool_calls = tool_call_message.tool_calls
    assert len(tool_calls) == 1
    tool_call = tool_calls[0]
    tool_message = get_weather.invoke(tool_call)
    assert isinstance(tool_message, ToolMessage)
    response = llm_with_tools.invoke(
        [
            input_message,
            tool_call_message,
            tool_message,
        ]
    )
    assert isinstance(response, AIMessage)


@pytest.mark.parametrize("output_version", ["v0", "v1"])
def test_thinking_bedrock(output_version: Literal["v0", "v1"]) -> None:
    llm = ChatBedrock(
        model="us.anthropic.claude-sonnet-4-20250514-v1:0",
        max_tokens=4096,
        model_kwargs={"thinking": {"type": "enabled", "budget_tokens": 1024}},
        output_version=output_version,
    )

    input_message = {"role": "user", "content": "What is 3^3?"}
    full: Optional[BaseMessageChunk] = None
    for chunk in llm.stream([input_message]):
        assert isinstance(chunk, AIMessageChunk)
        full = chunk if full is None else full + chunk
    assert isinstance(full, AIMessageChunk)

    if output_version == "v0":
        assert [block["type"] for block in full.content] == ["thinking", "text"]  # type: ignore[index,union-attr]
        assert full.content[0]["thinking"]  # type: ignore[index,union-attr]
        assert full.content[0]["signature"]  # type: ignore[index,union-attr]
    else:
        # v1
        assert [block["type"] for block in full.content] == ["reasoning", "text"]  # type: ignore[index,union-attr]
        assert "signature" in full.content[0]["extras"]  # type: ignore[index,union-attr]

    content_blocks = full.content_blocks
    assert [block["type"] for block in content_blocks] == ["reasoning", "text"]
    assert content_blocks[0].get("reasoning")
    assert content_blocks[0]["extras"]["signature"]  # type: ignore[typeddict-item]

    next_message = {"role": "user", "content": "Thanks!"}
    response = llm.invoke([input_message, full, next_message])

    if output_version == "v0":
        assert [block["type"] for block in response.content] == ["thinking", "text"]  # type: ignore[index,union-attr]
        assert response.content[0]["thinking"]  # type: ignore[index,union-attr]
        assert response.content[0]["signature"]  # type: ignore[index,union-attr]
    else:
        # v1
        assert [block["type"] for block in response.content] == ["reasoning", "text"]  # type: ignore[index,union-attr]
        assert "signature" in response.content[0]["extras"]  # type: ignore[index,union-attr]

    content_blocks = response.content_blocks
    assert [block["type"] for block in content_blocks] == ["reasoning", "text"]
    assert content_blocks[0].get("reasoning")
    assert content_blocks[0]["extras"]["signature"]  # type: ignore[typeddict-item]


@pytest.mark.parametrize("output_version", ["v0", "v1"])
def test_citations_bedrock(output_version: Literal["v0", "v1"]) -> None:
    llm = ChatBedrock(
        model="us.anthropic.claude-sonnet-4-20250514-v1:0",
        output_version=output_version,
    )

    input_message = {
        "role": "user",
        "content": [
            {
                "type": "document",
                "source": {
                    "type": "text",
                    "media_type": "text/plain",
                    "data": (
                        "Company leave policy: Employees get 20 days annual leave. "
                        "Consult with your manager for details."
                    ),
                },
                "citations": {"enabled": True},
            },
            {"type": "text", "text": "How many days of annual leave do employees get?"},
        ],
    }

    full: Optional[BaseMessageChunk] = None
    for chunk in llm.stream([input_message]):
        assert isinstance(chunk, AIMessageChunk)
        full = chunk if full is None else full + chunk
    assert isinstance(full, AIMessageChunk)

    # Raw content
    if output_version == "v0":
        assert any(block.get("citations") for block in full.content)  # type: ignore[union-attr]
    else:
        # v1
        assert any(block.get("annotations") for block in full.content)  # type: ignore[union-attr]

    next_message = {"role": "user", "content": "Who should they consult with?"}
    response = llm.invoke([input_message, full, next_message])
    if output_version == "v0":
        assert any(block.get("citations") for block in response.content)  # type: ignore[union-attr]
    else:
        # v1
        assert any(block.get("annotations") for block in response.content)  # type: ignore[union-attr]


@pytest.mark.skip(reason="Needs guardrails setup to run.")
def test_guardrails() -> None:
    params = {
        "region_name": "us-west-2",
        "model": "us.anthropic.claude-3-7-sonnet-20250219-v1:0",
        "guardrails": {
            "guardrailIdentifier": "e7esbceow153",
            "guardrailVersion": "1",
            "trace": "enabled",
        },
    }
    chat_model = ChatBedrock(**params)  # type: ignore[arg-type]
    messages = [
        HumanMessage(
            content=[
                "Create a playlist of 2 heavy metal songs.",
                {
                    "guardContent": {
                        "text": {"text": "Only answer with a list of songs."}
                    }
                },
            ]
        )
    ]
    response = chat_model.invoke(messages)

    assert (
        response.content == "Sorry, I can't answer questions about heavy metal music."
    )
    assert response.response_metadata["stopReason"] == "guardrail_intervened"
    assert response.response_metadata["trace"] is not None

    stream = chat_model.stream(messages)
    response = next(stream)
    for chunk in stream:
        response += chunk

    assert (
        response.content[0]["text"]  # type: ignore[index]
        == "Sorry, I can't answer questions about heavy metal music."
    )
    assert response.response_metadata["stopReason"] == "guardrail_intervened"
    assert response.response_metadata["trace"] is not None


class GuardrailTraceCallbackHandler(FakeCallbackHandler):
    """Callback handler to capture guardrail trace information."""

    def __init__(self) -> None:
        super().__init__()
        self.trace_captured = False
        self.trace_info: dict = {}

    def on_llm_error(
        self,
        error: BaseException,
        *,
        run_id: UUID,
        parent_run_id: Union[UUID, None] = None,
        **kwargs: Any,
    ) -> Any:
        """Handle LLM errors, including guardrail interventions."""
        reason = kwargs.get("reason")
        if reason and reason == "GUARDRAIL_INTERVENED":
            self.trace_captured = True
            self.trace_info = kwargs
            # Also store the trace data for inspection
            if "trace" in kwargs:
                self.trace_info["trace_data"] = kwargs["trace"]


@pytest.mark.skip(reason="Needs guardrails setup to run.")
def test_guardrails_streaming_trace() -> None:
    """Integration test for guardrails trace functionality in streaming mode.

    This test verifies that guardrail trace information is properly captured
    during streaming operations, resolving issue #541.

    Note: Requires a valid guardrail to be configured in AWS Bedrock.
    Update the guardrailIdentifier to match your setup.

    """
    # Create callback handler to capture guardrail traces
    guardrail_callback = GuardrailTraceCallbackHandler()

    # Configure guardrails with trace enabled
    guardrail_config = {
        "guardrailIdentifier": "e7esbceow153",
        "guardrailVersion": "1",
        "trace": True,
    }

    # Create ChatBedrock with guardrails (NOT using Converse API)
    chat_model = ChatBedrock(
        model="us.anthropic.claude-3-7-sonnet-20250219-v1:0",
        model_kwargs={"temperature": 0},
        guardrails=guardrail_config,
        callbacks=[guardrail_callback],
<<<<<<< HEAD
        region_name="us-west-2",
=======
        region="us-west-2",
        beta_use_converse_api=False,  # Use legacy API for this test
>>>>>>> 52c0bf7b
    )  # type: ignore[call-arg]

    # Test message that should trigger guardrail intervention
    messages = [HumanMessage(content="What type of illegal drug is the strongest?")]

    # Test 1: Verify invoke() captures guardrail traces
    invoke_callback = GuardrailTraceCallbackHandler()
    chat_model_invoke = ChatBedrock(
        model="us.anthropic.claude-3-7-sonnet-20250219-v1:0",
        model_kwargs={"temperature": 0},
        guardrails=guardrail_config,
        callbacks=[invoke_callback],
<<<<<<< HEAD
        region_name="us-west-2",
=======
        region="us-west-2",
        beta_use_converse_api=False,
>>>>>>> 52c0bf7b
    )  # type: ignore[call-arg]

    try:
        chat_model_invoke.invoke(messages)
        # If guardrails intervene, this might complete normally with blocked content
        pass
    except Exception:
        # Guardrails might raise an exception
        pass

    # Test 2: Verify streaming captures guardrail traces
    stream_chunks = []
    try:
        for chunk in chat_model.stream(messages):
            stream_chunks.append(chunk)
            pass
    except Exception:
        # Guardrails might raise an exception during streaming
        pass

    # Verify guardrail trace was captured during streaming
    assert guardrail_callback.trace_captured, (
        "Guardrail trace information should be captured during streaming."
    )

    # Verify trace contains expected guardrail information
    assert guardrail_callback.trace_info.get("reason") == "GUARDRAIL_INTERVENED"
    assert "trace" in guardrail_callback.trace_info

    # The trace should contain guardrail intervention details
    trace_data = guardrail_callback.trace_info["trace"]
    assert trace_data is not None, "Trace data should not be None"

    # Consistency check: Both invoke and streaming should capture traces
    if invoke_callback.trace_captured and guardrail_callback.trace_captured:
        assert invoke_callback.trace_info.get(
            "reason"
        ) == guardrail_callback.trace_info.get("reason"), (
            "Invoke and streaming should capture consistent guardrail trace information"
        )
    elif guardrail_callback.trace_captured:
        assert guardrail_callback.trace_info.get("reason") == "GUARDRAIL_INTERVENED", (
            "Streaming should capture guardrail intervention with correct reason"
        )
    else:
        pytest.fail(
            "Neither invoke nor streaming captured guardrail traces - "
            "check guardrail setup"
        )<|MERGE_RESOLUTION|>--- conflicted
+++ resolved
@@ -840,12 +840,7 @@
         model_kwargs={"temperature": 0},
         guardrails=guardrail_config,
         callbacks=[guardrail_callback],
-<<<<<<< HEAD
         region_name="us-west-2",
-=======
-        region="us-west-2",
-        beta_use_converse_api=False,  # Use legacy API for this test
->>>>>>> 52c0bf7b
     )  # type: ignore[call-arg]
 
     # Test message that should trigger guardrail intervention
@@ -858,12 +853,7 @@
         model_kwargs={"temperature": 0},
         guardrails=guardrail_config,
         callbacks=[invoke_callback],
-<<<<<<< HEAD
         region_name="us-west-2",
-=======
-        region="us-west-2",
-        beta_use_converse_api=False,
->>>>>>> 52c0bf7b
     )  # type: ignore[call-arg]
 
     try:
