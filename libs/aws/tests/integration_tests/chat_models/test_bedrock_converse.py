--- conflicted
+++ resolved
@@ -33,11 +33,8 @@
 
     @property
     def chat_model_params(self) -> dict:
-<<<<<<< HEAD
         return {"model": "us.anthropic.claude-sonnet-4-5-20250929-v1:0"}
-=======
         return {"model": "us.anthropic.claude-haiku-4-5-20251001-v1:0"}
->>>>>>> 9e732f29
 
     @property
     def standard_chat_model_params(self) -> dict:
