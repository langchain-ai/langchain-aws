--- conflicted
+++ resolved
@@ -33,11 +33,7 @@
 
     @property
     def chat_model_params(self) -> dict:
-<<<<<<< HEAD
-        return {"model": "us.anthropic.claude-sonnet-4-5-20250929-v1:0"}
-=======
         return {"model": "us.anthropic.claude-haiku-4-5-20251001-v1:0"}
->>>>>>> 651a9eb6
 
     @property
     def standard_chat_model_params(self) -> dict:
@@ -434,21 +430,12 @@
 @pytest.mark.parametrize(
     "thinking_model",
     [
-<<<<<<< HEAD
-        # "us.anthropic.claude-sonnet-4-5-20250929-v1:0",
-        # "us.anthropic.claude-sonnet-4-20250514-v1:0",
-        # "us.anthropic.claude-opus-4-20250514-v1:0",
-        # "us.anthropic.claude-opus-4-1-20250805-v1:0",
-        # "global.anthropic.claude-sonnet-4-5-20250929-v1:0",
-        "global.anthropic.claude-haiku-4-5-20251001-v1:0",
-=======
         "us.anthropic.claude-3-7-sonnet-20250219-v1:0",
         "us.anthropic.claude-sonnet-4-20250514-v1:0",
         "us.anthropic.claude-opus-4-20250514-v1:0",
         "us.anthropic.claude-opus-4-1-20250805-v1:0",
         "us.anthropic.claude-sonnet-4-5-20250929-v1:0",
         "us.anthropic.claude-haiku-4-5-20251001-v1:0",
->>>>>>> 651a9eb6
     ],
 )
 def test_structured_output_tool_choice_not_supported(thinking_model: str) -> None:
