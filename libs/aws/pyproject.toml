[build-system]
requires = ["hatchling"]
build-backend = "hatchling.build"

[project]
name = "langchain-aws"
description = "An integration package connecting AWS and LangChain"
license = {text = "MIT"}
readme = "README.md"
authors = []

version = "1.1.2"
requires-python = ">=3.10"
dependencies = [
<<<<<<< HEAD
    "langchain-core>=1.1.0",
=======
    "langchain-core>=1.2.5,<1.3.0",
>>>>>>> fc951f74
    "boto3>=1.42.5",
    "pydantic>=2.10.6,<3",
    "numpy>=2.2,<3; python_version>='3.12'",
    "numpy>=1.0.0,<3; python_version<'3.12'",
]

[project.urls]
"Source Code" = "https://github.com/langchain-ai/langchain-aws/tree/main/libs/aws"
Repository = "https://github.com/langchain-ai/langchain-aws"

[project.optional-dependencies]
tools = ["bedrock-agentcore>=0.1.0; python_version>='3.10'", "playwright>=1.53.0", "beautifulsoup4>=4.13.4"]

[dependency-groups]
test = [
    "pytest>=8.4.1",
    "pytest-cov>=6.2.1",
    "syrupy>=4.9.1",
    "pytest-asyncio>=0.20,<1",
    "pytest-watcher>=0.4.3",
    "langchain-classic>=1.0.0",
    "langchain-tests>=1.1.2",
    "langchain>=1.0.0rc2",
]
test_integration = []
lint = ["ruff>=0.13.0"]
typing = [
    "mypy>=1.17.1",
    "types-requests>=2.32.0; platform_python_implementation != 'PyPy'",
    "types-requests>=2.31.0,<2.32.0; platform_python_implementation == 'PyPy'",
]
dev = [
    "boto3-stubs[essential]>=1.42.5",
    "botocore-stubs>=1.42.5",
]

[tool.uv]
prerelease = "allow"

[tool.ruff.lint]
select = [
    "E",    # pycodestyle
    "F",    # pyflakes
    "I",    # isort
    "T201", # print
]

[tool.mypy]
ignore_missing_imports = "True"
disallow_untyped_defs = "True"
exclude = ["notebooks", "samples"]

[tool.coverage.run]
source = ["langchain_aws"]
omit = [
    "tests/*",
    "*/tests/*",
    "test_*",
    "*_test.py"
]
branch = true

[tool.coverage.report]
exclude_lines = [
    "pragma: no cover",
    "def __repr__",
    "if self.debug:",
    "if settings.DEBUG",
    "raise AssertionError",
    "raise NotImplementedError",
    "if 0:",
    "if __name__ == .__main__.:",
    "class .*\\bProtocol\\):",
    "@(abc\\.)?abstractmethod"
]
precision = 2
show_missing = true

[tool.coverage.html]
directory = "htmlcov"


[tool.pytest.ini_options]
# --strict-markers will raise errors on unknown marks.
# https://docs.pytest.org/en/7.1.x/how-to/mark.html#raising-errors-on-unknown-marks
#
# https://docs.pytest.org/en/7.1.x/reference/reference.html
# --strict-config       any warnings encountered while parsing the `pytest`
#                       section of the configuration file raise errors.
#
# https://github.com/tophat/syrupy
# --snapshot-warn-unused    Prints a warning on unused snapshots rather than fail the test suite.
addopts = "--snapshot-warn-unused --strict-markers --strict-config --durations=5"
# Registering custom markers.
# https://docs.pytest.org/en/7.1.x/example/markers.html#registering-markers
markers = [
    "requires: mark tests as requiring a specific library",
    "asyncio: mark tests as requiring asyncio",
    "compile: mark placeholder test used to compile integration tests without running them",
    "scheduled: mark tests to run in scheduled testing",
]
asyncio_mode = "auto"<|MERGE_RESOLUTION|>--- conflicted
+++ resolved
@@ -12,11 +12,7 @@
 version = "1.1.2"
 requires-python = ">=3.10"
 dependencies = [
-<<<<<<< HEAD
-    "langchain-core>=1.1.0",
-=======
-    "langchain-core>=1.2.5,<1.3.0",
->>>>>>> fc951f74
+    "langchain-core>=1.2.5",
     "boto3>=1.42.5",
     "pydantic>=2.10.6,<3",
     "numpy>=2.2,<3; python_version>='3.12'",
