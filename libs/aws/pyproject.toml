--- conflicted
+++ resolved
@@ -11,13 +11,8 @@
 "Source Code" = "https://github.com/langchain-ai/langchain-aws/tree/main/libs/aws"
 
 [tool.poetry.dependencies]
-<<<<<<< HEAD
 python = ">=3.10"
 langchain-core = { git = "https://github.com/langchain-ai/langchain.git", subdirectory = "libs/core", branch = "cc/bedrock" }
-=======
-python = ">=3.9"
-langchain-core = "^0.3.76"
->>>>>>> 2045e253
 boto3 = ">=1.39.7"
 pydantic = ">=2.10.0,<3"
 numpy = [
