import asyncio
import json
import logging
import warnings
from abc import ABC
from typing import (
    Any,
    AsyncGenerator,
    AsyncIterator,
    Dict,
    Iterator,
    List,
    Mapping,
    Optional,
    Tuple,
    TypedDict,
    Union,
)

from langchain_core.callbacks import (
    AsyncCallbackManagerForLLMRun,
    CallbackManagerForLLMRun,
)
from langchain_core.language_models import LLM, BaseLanguageModel, LangSmithParams
from langchain_core.messages import AIMessageChunk, ToolCall
from langchain_core.messages.tool import tool_call, tool_call_chunk
from langchain_core.outputs import Generation, GenerationChunk, LLMResult
from langchain_core.utils import secret_from_env
from pydantic import ConfigDict, Field, SecretStr, model_validator
from typing_extensions import Self

from langchain_aws.function_calling import _tools_in_params
from langchain_aws.utils import (
    anthropic_tokens_supported,
    create_aws_client,
    enforce_stop_tokens,
    get_num_tokens_anthropic,
    get_token_ids_anthropic,
    thinking_in_params,
)

logger = logging.getLogger(__name__)

AMAZON_BEDROCK_TRACE_KEY = "amazon-bedrock-trace"
GUARDRAILS_BODY_KEY = "amazon-bedrock-guardrailAction"
HUMAN_PROMPT = "\n\nHuman:"
ASSISTANT_PROMPT = "\n\nAssistant:"
ALTERNATION_ERROR = (
    "Error: Prompt must alternate between '\n\nHuman:' and '\n\nAssistant:'."
)


def _add_newlines_before_ha(input_text: str) -> str:
    new_text = input_text
    for word in ["Human:", "Assistant:"]:
        new_text = new_text.replace(word, "\n\n" + word)
        for i in range(2):
            new_text = new_text.replace("\n\n\n" + word, "\n\n" + word)
    return new_text


def _human_assistant_format(input_text: str) -> str:
    if input_text.count("Human:") == 0 or (
        input_text.find("Human:") > input_text.find("Assistant:")
        and "Assistant:" in input_text
    ):
        input_text = HUMAN_PROMPT + " " + input_text  # SILENT CORRECTION
    if input_text.count("Assistant:") == 0:
        input_text = input_text + ASSISTANT_PROMPT  # SILENT CORRECTION
    if input_text[: len("Human:")] == "Human:":
        input_text = "\n\n" + input_text
    input_text = _add_newlines_before_ha(input_text)
    count = 0
    # track alternation
    for i in range(len(input_text)):
        if input_text[i : i + len(HUMAN_PROMPT)] == HUMAN_PROMPT:
            if count % 2 == 0:
                count += 1
            else:
                warnings.warn(ALTERNATION_ERROR + f" Received {input_text}")
        if input_text[i : i + len(ASSISTANT_PROMPT)] == ASSISTANT_PROMPT:
            if count % 2 == 1:
                count += 1
            else:
                warnings.warn(ALTERNATION_ERROR + f" Received {input_text}")

    if count % 2 == 1:  # Only saw Human, no Assistant
        input_text = input_text + ASSISTANT_PROMPT  # SILENT CORRECTION

    return input_text


def _stream_response_to_generation_chunk(
    stream_response: Dict[str, Any],
    provider: str,
    output_key: str,
    messages_api: bool,
    coerce_content_to_string: bool,
) -> Union[GenerationChunk, AIMessageChunk, None]:  # type ignore[return]
    """Convert a stream response to a generation chunk."""
    if messages_api:
        msg_type = stream_response.get("type")
        if msg_type == "message_start":
            return AIMessageChunk(
                content="" if coerce_content_to_string else [],
            )
        elif (
            msg_type == "content_block_start"
            and stream_response["content_block"] is not None
            and stream_response["content_block"]["type"] == "tool_use"
        ):
            content_block = stream_response["content_block"]
            content_block["index"] = stream_response["index"]
            tc_chunk = tool_call_chunk(
                index=stream_response["index"],
                id=stream_response["content_block"]["id"],
                name=stream_response["content_block"]["name"],
                args="",
            )
            return AIMessageChunk(
                content=[content_block],
                tool_call_chunks=[tc_chunk],  # type: ignore
            )
        elif msg_type == "content_block_delta":
            if not stream_response["delta"]:
                return AIMessageChunk(content="")
            if stream_response["delta"]["type"] == "text_delta":
                if coerce_content_to_string:
                    return AIMessageChunk(content=stream_response["delta"]["text"])
                else:
                    content_block = stream_response["delta"]
                    content_block["index"] = stream_response["index"]
                    content_block["type"] = "text"
                    return AIMessageChunk(content=[content_block])
            elif stream_response["delta"]["type"] == "input_json_delta":
                content_block = stream_response["delta"]
                content_block["index"] = stream_response["index"]
                content_block["type"] = "tool_use"
                tc_chunk = {
                    "index": stream_response["index"],
                    "id": None,
                    "name": None,
                    "args": stream_response["delta"]["partial_json"],
                }
                return AIMessageChunk(
                    content=[content_block],
                    tool_call_chunks=[tc_chunk],  # type: ignore
                )
            elif stream_response["delta"]["type"] == "thinking_delta":
                content_block = stream_response["delta"]
                content_block["index"] = stream_response["index"]
                content_block["type"] = "thinking"
                return AIMessageChunk(content=[content_block])
            elif stream_response["delta"]["type"] == "signature_delta":
                content_block = stream_response["delta"]
                content_block["index"] = stream_response["index"]
                content_block["type"] = "thinking"
                return AIMessageChunk(content=[content_block])
        elif msg_type == "message_delta":
            return AIMessageChunk(
                content="",
                response_metadata={
                    "stop_reason": stream_response["delta"].get("stop_reason"),
                    "stop_sequence": stream_response["delta"].get("stop_sequence"),
                },
            )
        else:
            return None

    # chunk obj format varies with provider
    generation_info = {
        k: v
        for k, v in stream_response.items()
        if k
        not in [output_key, "prompt_token_count", "generation_token_count", "created"]
    }
    return GenerationChunk(
        text=(
            stream_response[output_key]
            if provider not in ["mistral", "deepseek", "writer"]
            else stream_response[output_key][0]["text"]
        ),
        generation_info=generation_info,
    )


def _combine_generation_info_for_llm_result(
    chunks_generation_info: List[Dict[str, Any]], provider_stop_code: str
) -> Dict[str, Any]:
    """
    Returns usage and stop reason information with the intent to pack into an LLMResult
    Takes a list of generation_info from GenerationChunks
    If the messages api is being used,
    the generation_info from some of these chunks should contain "usage" keys
    if not, the token counts should be found within "amazon-bedrock-invocationMetrics"
    """
    total_usage_info = {"prompt_tokens": 0, "completion_tokens": 0}
    stop_reason = ""
    for generation_info in chunks_generation_info:
        if "usage" in generation_info:
            usage_info = generation_info["usage"]
            if "input_tokens" in usage_info:
                total_usage_info["prompt_tokens"] += sum(usage_info["input_tokens"])
            if "output_tokens" in usage_info:
                total_usage_info["completion_tokens"] += sum(
                    usage_info["output_tokens"]
                )
        if "amazon-bedrock-invocationMetrics" in generation_info:
            usage_info = generation_info["amazon-bedrock-invocationMetrics"]
            if "inputTokenCount" in usage_info:
                total_usage_info["prompt_tokens"] += usage_info["inputTokenCount"]
            if "outputTokenCount" in usage_info:
                total_usage_info["completion_tokens"] += usage_info["outputTokenCount"]

        if provider_stop_code is not None and provider_stop_code in generation_info:
            # uses the last stop reason
            stop_reason = generation_info[provider_stop_code]

    total_usage_info["total_tokens"] = (
        total_usage_info["prompt_tokens"] + total_usage_info["completion_tokens"]
    )

    return {"usage": total_usage_info, "stop_reason": stop_reason}


def _get_invocation_metrics_chunk(chunk: Dict[str, Any]) -> GenerationChunk:
    generation_info = {}
    if metrics := chunk.get("amazon-bedrock-invocationMetrics"):
        input_tokens = metrics.get("inputTokenCount", 0)
        output_tokens = metrics.get("outputTokenCount", 0)
        cache_read_input_tokens = metrics.get("cacheReadInputTokenCount", 0)
        cache_write_input_tokens = metrics.get("cacheWriteInputTokenCount", 0)
        generation_info["usage_metadata"] = {
            "input_tokens": input_tokens,
            "output_tokens": output_tokens,
            "total_tokens": input_tokens + output_tokens,
            "input_token_details": {
                "cache_creation": cache_write_input_tokens,
                "cache_read": cache_read_input_tokens,
            },
        }
    return GenerationChunk(text="", generation_info=generation_info)


def extract_tool_calls(content: List[dict]) -> List[ToolCall]:
    tool_calls = []
    for block in content:
        if block["type"] != "tool_use":
            continue
        tool_calls.append(
            tool_call(name=block["name"], args=block["input"], id=block["id"])
        )
    return tool_calls


class AnthropicTool(TypedDict):
    name: str
    description: str
    input_schema: Dict[str, Any]


class LLMInputOutputAdapter:
    """Adapter class to prepare the inputs from Langchain to a format
    that LLM model expects.

    It also provides helper function to extract
    the generated text from the model response."""

    provider_to_output_key_map = {
        "anthropic": "completion",
        "amazon": "outputText",
        "cohere": "text",
        "deepseek": "choices",
        "meta": "generation",
        "mistral": "outputs",
        "writer": "choices",
    }

    @classmethod
    def prepare_input(
        cls,
        provider: str,
        model_kwargs: Dict[str, Any],
        prompt: Optional[str] = None,
        system: Optional[str] = None,
        messages: Optional[List[Dict]] = None,
        tools: Optional[List[AnthropicTool]] = None,
        *,
        max_tokens: Optional[int] = None,
        temperature: Optional[float] = None,
    ) -> Dict[str, Any]:
        input_body = {**model_kwargs}
        if provider == "anthropic":
            if messages:
                # Check if we're using extended thinking
                thinking_enabled = thinking_in_params(model_kwargs)

                if tools:
                    input_body["tools"] = tools
                input_body["anthropic_version"] = "bedrock-2023-05-31"

                # Special handling for tool results with thinking
                if thinking_enabled:
                    # Check if we have a tool_result in the last user message and need
                    # to ensure the previous assistant message starts with thinking
                    if (
                        len(messages) >= 2
                        and messages[-1]["role"] == "user"
                        and messages[-2]["role"] == "assistant"
                    ):
                        # Check if the last user message contains tool_result
                        last_user_msg = messages[-1].get("content", [])
                        tool_result = False
                        if isinstance(last_user_msg, list):
                            tool_result = any(
                                item.get("type") == "tool_result"
                                for item in last_user_msg
                                if isinstance(item, dict)
                            )

                        if tool_result:
                            # Make sure the assistant message has thinking first
                            asst_content = messages[-2].get("content", [])
                            if isinstance(asst_content, list) and asst_content:
                                # Find thinking blocks and move them to the front if
                                # needed
                                thinking_blocks = [
                                    block
                                    for block in asst_content
                                    if isinstance(block, dict)
                                    and block.get("type")
                                    in ["thinking", "redacted_thinking"]
                                ]
                                if thinking_blocks and asst_content[0].get(
                                    "type"
                                ) not in ["thinking", "redacted_thinking"]:
                                    # Reorder to put thinking blocks first
                                    new_content = thinking_blocks.copy()
                                    new_content.extend(
                                        [
                                            block
                                            for block in asst_content
                                            if isinstance(block, dict)
                                            and block.get("type")
                                            not in ["thinking", "redacted_thinking"]
                                        ]
                                    )
                                    messages[-2]["content"] = new_content

                input_body["messages"] = messages
                if system:
                    input_body["system"] = system
                if max_tokens:
                    input_body["max_tokens"] = max_tokens
                elif "max_tokens" not in input_body:
                    input_body["max_tokens"] = 1024

            if prompt:
                input_body["prompt"] = _human_assistant_format(prompt)
                if max_tokens:
                    input_body["max_tokens_to_sample"] = max_tokens
                elif "max_tokens_to_sample" not in input_body:
                    input_body["max_tokens_to_sample"] = 1024

            if temperature is not None:
                input_body["temperature"] = temperature

        elif provider in ("ai21", "cohere", "meta", "mistral", "deepseek", "writer"):
            input_body["prompt"] = prompt
            if max_tokens:
                if provider == "cohere":
                    input_body["max_tokens"] = max_tokens
                elif provider == "meta":
                    input_body["max_gen_len"] = max_tokens
                elif provider == "mistral":
                    input_body["max_tokens"] = max_tokens
                elif provider == "deepseek":
                    input_body["max_tokens"] = max_tokens
                elif provider == "writer":
                    input_body["max_tokens"] = max_tokens
                elif provider == "openai":
                    input_body["max_output_tokens"] = max_tokens
                else:
                    # TODO: Add AI21 support, param depends on specific model.
                    pass
            if temperature is not None:
                input_body["temperature"] = temperature

        elif provider == "amazon":
            input_body = dict()
            input_body["inputText"] = prompt
            input_body["textGenerationConfig"] = {**model_kwargs}
            if max_tokens:
                input_body["textGenerationConfig"]["maxTokenCount"] = max_tokens
            if temperature is not None:
                input_body["textGenerationConfig"]["temperature"] = temperature

        elif provider == "openai":
            input_body["messages"] = messages
            if max_tokens:
                input_body["max_tokens"] = max_tokens
            if temperature is not None:
                input_body["temperature"] = temperature
        else:
            input_body["inputText"] = prompt

        return input_body

    @classmethod
    def prepare_output(cls, provider: str, response: Any) -> dict:
        text = ""
        tool_calls = []
        thinking = {}
        response_body = json.loads(response.get("body").read().decode())

        if provider == "anthropic":
            if "completion" in response_body:
                text = response_body.get("completion")
            elif "content" in response_body:
                content = response_body.get("content", [])
                # Extract text content
                text_blocks = [
                    block["text"] for block in content if block.get("type") == "text"
                ]
                if text_blocks:
                    text = "".join(text_blocks)

                # Extract thinking content
                thinking_blocks = [
                    block for block in content if block.get("type") == "thinking"
                ]
                if thinking_blocks:
                    # Get the first thinking block (there's typically just one)
                    thinking_block = thinking_blocks[0]
                    thinking = {
                        "text": thinking_block.get("thinking", ""),
                        "signature": thinking_block.get("signature", ""),
                    }

                # Extract tool calls if present
                if any(block.get("type") == "tool_use" for block in content):
                    tool_calls = extract_tool_calls(content)

        else:
            if provider in ["deepseek", "writer"]:
                text = response_body.get("choices")[0].get("text")
            elif provider == "ai21":
                text = response_body.get("completions")[0].get("data").get("text")
            elif provider == "cohere":
                text = response_body.get("generations")[0].get("text")
            elif provider == "meta":
                text = response_body.get("generation")
            elif provider == "mistral":
                text = response_body.get("outputs")[0].get("text")
            elif provider == "openai":
                text = response_body.get("choices")[0].get("message").get("content")
            else:
                text = response_body.get("results")[0].get("outputText")

        headers = response.get("ResponseMetadata", {}).get("HTTPHeaders", {})
        prompt_tokens = int(headers.get("x-amzn-bedrock-input-token-count", 0))
        completion_tokens = int(headers.get("x-amzn-bedrock-output-token-count", 0))
        cache_read_input_tokens = int(
            headers.get("x-amzn-bedrock-cache-read-input-token-count", 0)
        )
        cache_write_input_tokens = int(
            headers.get("x-amzn-bedrock-cache-write-input-token-count", 0)
        )
        return {
            "text": text,
            "thinking": thinking,
            "tool_calls": tool_calls,
            "body": response_body,
            "usage": {
                "prompt_tokens": prompt_tokens,
                "completion_tokens": completion_tokens,
                "cache_read_input_tokens": cache_read_input_tokens,
                "cache_write_input_tokens": cache_write_input_tokens,
                "total_tokens": prompt_tokens
                + cache_read_input_tokens
                + completion_tokens,
            },
            "stop_reason": response_body.get("stop_reason"),
        }

    @classmethod
    def prepare_output_stream(
        cls,
        provider: str,
        response: Any,
        stop: Optional[List[str]] = None,
        messages_api: bool = False,
        coerce_content_to_string: bool = False,
    ) -> Iterator[Union[GenerationChunk, AIMessageChunk]]:
        stream = response.get("body")

        if not stream:
            return

        if messages_api:
            output_key = "message"
        else:
            output_key = cls.provider_to_output_key_map.get(provider, "")

        if not output_key:
            raise ValueError(
                f"Unknown streaming response output key for provider: {provider}"
            )

        for event in stream:
            chunk = event.get("chunk")
            if not chunk:
                continue

            chunk_obj = json.loads(chunk.get("bytes").decode())

            if provider == "writer" and chunk_obj == "[DONE]":
                return

            elif provider == "cohere" and (
                chunk_obj["is_finished"] or chunk_obj[output_key] == "<EOS_TOKEN>"
            ):
                return

            generation_chunk = _stream_response_to_generation_chunk(
                chunk_obj,
                provider=provider,
                output_key=output_key,
                messages_api=messages_api,
                coerce_content_to_string=coerce_content_to_string,
            )
            if generation_chunk:
                yield generation_chunk

            if provider == "deepseek":
                opt = chunk_obj.get(output_key, [{}])[0]
                if (
                    opt.get("stop_reason") in ["stop", "length"]
                    or opt.get("finish_reason") == "eos_token"
                ):
                    yield _get_invocation_metrics_chunk(chunk_obj)
                    return

            elif (
                provider == "mistral"
                and chunk_obj.get(output_key, [{}])[0].get("stop_reason", "") == "stop"
            ):
                yield _get_invocation_metrics_chunk(chunk_obj)
                return

            elif provider == "meta" and chunk_obj.get("stop_reason", "") == "stop":
                yield _get_invocation_metrics_chunk(chunk_obj)
                return

            elif messages_api and (chunk_obj.get("type") == "message_stop"):
                yield _get_invocation_metrics_chunk(chunk_obj)
                return

    @classmethod
    async def aprepare_output_stream(
        cls,
        provider: str,
        response: Any,
        stop: Optional[List[str]] = None,
        messages_api: bool = False,
        coerce_content_to_string: bool = False,
    ) -> AsyncIterator[Union[GenerationChunk, AIMessageChunk]]:
        stream = response.get("body")

        if not stream:
            return

        output_key = cls.provider_to_output_key_map.get(provider, None)

        if not output_key:
            raise ValueError(
                f"Unknown streaming response output key for provider: {provider}"
            )

        for event in stream:
            chunk = event.get("chunk")
            if not chunk:
                continue

            chunk_obj = json.loads(chunk.get("bytes").decode())

            if provider == "cohere" and (
                chunk_obj["is_finished"] or chunk_obj[output_key] == "<EOS_TOKEN>"
            ):
                return

            if (
                provider == "mistral"
                and chunk_obj.get(output_key, [{}])[0].get("stop_reason", "") == "stop"
            ):
                return

            generation_chunk = _stream_response_to_generation_chunk(
                chunk_obj,
                provider=provider,
                output_key=output_key,
                messages_api=messages_api,
                coerce_content_to_string=coerce_content_to_string,
            )
            if generation_chunk:
                yield generation_chunk
            else:
                continue


class BedrockBase(BaseLanguageModel, ABC):
    """Base class for Bedrock models."""

    client: Any = Field(default=None, exclude=True)  #: :meta private:
    """The bedrock runtime client for making data plane API calls"""

    bedrock_client: Any = Field(default=None, exclude=True)  #: :meta private:
    """The bedrock client for making control plane API calls"""

    region_name: Optional[str] = Field(default=None, alias="region")
    """The aws region e.g., `us-west-2`. Falls back to ``AWS_REGION`` or
    ``AWS_DEFAULT_REGION``  env variable or region specified in ``~/.aws/config`` in
    case it is not provided here.

    """

    credentials_profile_name: Optional[str] = Field(default=None, exclude=True)
    """The name of the profile in the ``~/.aws/credentials`` or ``~/.aws/config files``,
    which has either access keys or role information specified.
    
    If not specified, the default credential profile or, if on an EC2 instance,
    credentials from IMDS will be used.
    
    See: https://boto3.amazonaws.com/v1/documentation/api/latest/guide/credentials.html

    """

    aws_access_key_id: Optional[SecretStr] = Field(
        default_factory=secret_from_env("AWS_ACCESS_KEY_ID", default=None)
    )
    """AWS access key id.

    If provided, ``aws_secret_access_key`` must also be provided.

    If not specified, the default credential profile or, if on an EC2 instance,
    credentials from IMDS will be used.

    See: https://boto3.amazonaws.com/v1/documentation/api/latest/guide/credentials.html

    If not provided, will be read from ``AWS_ACCESS_KEY_ID`` environment variable.

    """

    aws_secret_access_key: Optional[SecretStr] = Field(
        default_factory=secret_from_env("AWS_SECRET_ACCESS_KEY", default=None)
    )
    """AWS ``secret_access_key``.

    If provided, ``aws_access_key_id`` must also be provided.

    If not specified, the default credential profile or, if on an EC2 instance,
    credentials from IMDS will be used.
    
    See: https://boto3.amazonaws.com/v1/documentation/api/latest/guide/credentials.html

    If not provided, will be read from ``AWS_SECRET_ACCESS_KEY`` environment variable.

    """

    aws_session_token: Optional[SecretStr] = Field(
        default_factory=secret_from_env("AWS_SESSION_TOKEN", default=None)
    )
    """AWS session token.

    If provided, ``aws_access_key_id`` and ``aws_secret_access_key`` must also be
    provided.
    
    Not required unless using temporary credentials.
    
    See: https://boto3.amazonaws.com/v1/documentation/api/latest/guide/credentials.html

    If not provided, will be read from ``AWS_SESSION_TOKEN`` environment variable.

    """

    config: Any = None
    """An optional ``botocore.config.Config`` instance to pass to the client."""

    provider: Optional[str] = None
    """The model provider, e.g., ``'amazon'``, ``'cohere'``, ``'ai21'``, etc. When not
    supplied, provider is extracted from the first part of the model_id e.g.
    ``'amazon'`` in ``'amazon.titan-text-express-v1'``. This value should be provided
    for model ids that do not have the provider in them, e.g., custom and provisioned
    models that have an ARN associated with them.
    
    """

    model_id: str = Field(alias="model")
    """Id of the model to call, e.g., ``'amazon.titan-text-express-v1'``, this is
    equivalent to the ``modelId`` property in the list-foundation-models api. For custom
    and provisioned models, an ARN value is expected.
    
    """

    base_model_id: Optional[str] = Field(default=None, alias="base_model")
    """An optional field to pass the base model id. If provided, this will be used over 
    the value of ``model_id`` to identify the base model.
    
    """

    model_kwargs: Optional[Dict[str, Any]] = None
    """Keyword arguments to pass to the model."""

    endpoint_url: Optional[str] = None
    """Needed if you don't want to default to ``'us-east-1'`` endpoint"""

    streaming: bool = False
    """Whether to stream the results."""

    provider_stop_sequence_key_name_map: Mapping[str, str] = {
        "anthropic": "stop_sequences",
        "amazon": "stopSequences",
        "ai21": "stop_sequences",
        "cohere": "stop_sequences",
        "mistral": "stop_sequences",
    }

    provider_stop_reason_key_map: Mapping[str, str] = {
        "anthropic": "stop_reason",
        "amazon": "completionReason",
        "ai21": "finishReason",
        "cohere": "finish_reason",
        "mistral": "stop_reason",
    }

    guardrails: Optional[Mapping[str, Any]] = {
        "trace": None,
        "guardrailIdentifier": None,
        "guardrailVersion": None,
    }
    """
    An optional dictionary to configure guardrails for Bedrock.

    This field ``guardrails`` consists of two keys: ``'guardrailId'`` and
    ``'guardrailVersion'``, which should be strings, but are initialized to None.
    
    It's used to determine if specific guardrails are enabled and properly set.

    Type:
        Optional[Mapping[str, str]]: A mapping with 'guardrailId' and
        'guardrailVersion' keys.

    Example:
    llm = BedrockLLM(model_id="<model_id>", client=<bedrock_client>,
                  model_kwargs={},
                  guardrails={
                        "guardrailId": "<guardrail_id>",
                        "guardrailVersion": "<guardrail_version>"})

    To enable tracing for guardrails, set the 'trace' key to True and pass a callback handler to the
    'run_manager' parameter of the 'generate', '_call' methods.

    Example:
    llm = BedrockLLM(model_id="<model_id>", client=<bedrock_client>,
                  model_kwargs={},
                  guardrails={
                        "guardrailId": "<guardrail_id>",
                        "guardrailVersion": "<guardrail_version>",
                        "trace": True},
                callbacks=[BedrockAsyncCallbackHandler()])

    [https://python.langchain.com/docs/modules/callbacks/] for more information on callback handlers.

    class BedrockAsyncCallbackHandler(AsyncCallbackHandler):
        async def on_llm_error(
            self,
            error: BaseException,
            **kwargs: Any,
        ) -> Any:
            reason = kwargs.get("reason")
            if reason == "GUARDRAIL_INTERVENED":
                ...Logic to handle guardrail intervention...

    """  # noqa: E501

    temperature: Optional[float] = None
    max_tokens: Optional[int] = None

    @property
    def lc_secrets(self) -> Dict[str, str]:
        return {
            "aws_access_key_id": "AWS_ACCESS_KEY_ID",
            "aws_secret_access_key": "AWS_SECRET_ACCESS_KEY",
            "aws_session_token": "AWS_SESSION_TOKEN",
        }

    @model_validator(mode="after")
    def validate_environment(self) -> Self:
        """Validate that AWS credentials to and python package exists in environment."""

        if self.model_kwargs:
            if "temperature" in self.model_kwargs:
                if self.temperature is None:
                    self.temperature = self.model_kwargs["temperature"]
                self.model_kwargs.pop("temperature")

            if "max_tokens" in self.model_kwargs:
                if not self.max_tokens:
                    self.max_tokens = self.model_kwargs["max_tokens"]
                self.model_kwargs.pop("max_tokens")

        # Skip creating new client if passed in constructor
        if self.client is None:
            self.client = create_aws_client(
                region_name=self.region_name,
                credentials_profile_name=self.credentials_profile_name,
                aws_access_key_id=self.aws_access_key_id,
                aws_secret_access_key=self.aws_secret_access_key,
                aws_session_token=self.aws_session_token,
                endpoint_url=self.endpoint_url,
                config=self.config,
                service_name="bedrock-runtime",
            )

        # Create bedrock client for control plane API call
        if self.bedrock_client is None:
<<<<<<< HEAD
            # If client was provided but bedrock_client wasn't, try to extract config from client
=======
            # If client was provided but bedrock_client wasn't, try to extract config from client  # noqa: E501
>>>>>>> 349e895d
            bedrock_client_cfg = {}
            if self.client:
                try:
                    if hasattr(self.client, "meta") and hasattr(
                        self.client.meta, "region_name"
                    ):
                        bedrock_client_cfg["region_name"] = self.client.meta.region_name
                    if hasattr(self.client, "_client_config"):
                        bedrock_client_cfg["config"] = self.client._client_config
                except (AttributeError, TypeError):
                    pass

            # Prioritize directly passed parameters over those extracted from client
            self.bedrock_client = create_aws_client(
                region_name=self.region_name or bedrock_client_cfg.get("region_name"),
                credentials_profile_name=self.credentials_profile_name,
                aws_access_key_id=self.aws_access_key_id,
                aws_secret_access_key=self.aws_secret_access_key,
                aws_session_token=self.aws_session_token,
                endpoint_url=self.endpoint_url,
                config=self.config or bedrock_client_cfg.get("config"),
                service_name="bedrock",
            )

        if (
            self.base_model_id is None
            and "application-inference-profile" in self.model_id
        ):
            response = self.bedrock_client.get_inference_profile(
                inferenceProfileIdentifier=self.model_id
            )
            if "models" in response and len(response["models"]) > 0:
                model_arn = response["models"][0]["modelArn"]
                # Format: arn:aws:bedrock:region::foundation-model/provider.model-name
                self.base_model_id = model_arn.split("/")[-1]

        return self

    @property
    def _identifying_params(self) -> Dict[str, Any]:
        _model_kwargs = self.model_kwargs or {}
        return {
            "model_id": self.model_id,
            "base_model_id": self.base_model_id,
            "provider": self._get_provider(),
            "stream": self.streaming,
            "trace": self.guardrails.get("trace"),  # type: ignore[union-attr]
            "guardrailIdentifier": self.guardrails.get("guardrailIdentifier", None),  # type: ignore[union-attr]
            "guardrailVersion": self.guardrails.get("guardrailVersion", None),  # type: ignore[union-attr]
            **_model_kwargs,
        }

    def _get_provider(self) -> str:
        # If provider supplied by user, return as-is
        if self.provider:
            return self.provider

        # If model_id is an arn, can't extract provider from model_id,
        # so this requires passing in the provider by user
        if self.model_id.startswith("arn"):
            raise ValueError(
                "Model provider should be supplied when passing a model ARN as model_id"
            )

        # If model_id has region prefixed to them,
        # for example eu.anthropic.claude-3-haiku-20240307-v1:0,
        # provider is the second part, otherwise, the first part
        parts = self.model_id.split(".", maxsplit=2)
        return (
            parts[1]
            if (
                len(parts) > 1
                and parts[0].lower()
                in {"eu", "us", "us-gov", "apac", "sa", "amer", "global"}
            )
            else parts[0]
        )

    def _get_base_model(self) -> str:
        return (
            self.base_model_id
            if self.base_model_id
            else self.model_id.split(".", maxsplit=1)[-1]
        )

    @property
    def _model_is_anthropic(self) -> bool:
        return self._get_provider() == "anthropic"

    @property
    def _guardrails_enabled(self) -> bool:
        """
        Determines if guardrails are enabled and correctly configured.
        Checks if ``guardrails`` is a dictionary with non-empty ``'id'`` and
        ``'version'`` keys.

        Checks if ``'guardrails.trace'`` is true.

        Returns:
            bool: True if guardrails are correctly configured, False otherwise.
        Raises:
            TypeError: If 'guardrails' lacks 'id' or 'version' keys.

        """
        try:
            return (
                isinstance(self.guardrails, dict)
                and bool(self.guardrails["guardrailIdentifier"])
                and bool(self.guardrails["guardrailVersion"])
            )

        except KeyError as e:
            raise TypeError(
                "Guardrails must be a dictionary with 'guardrailIdentifier'  \
                and 'guardrailVersion' keys."
            ) from e

    def _prepare_input_and_invoke(
        self,
        prompt: Optional[str] = None,
        system: Optional[str] = None,
        messages: Optional[List[Dict]] = None,
        stop: Optional[List[str]] = None,
        run_manager: Optional[CallbackManagerForLLMRun] = None,
        **kwargs: Any,
    ) -> Tuple[
        str,
        List[ToolCall],
        Dict[str, Any],
    ]:
        _model_kwargs = self.model_kwargs or {}

        provider = self._get_provider()
        params = {**_model_kwargs, **kwargs}

        # Pre-process for thinking with tool use
        if (
            messages
            and "claude-" in self._get_base_model()
            and thinking_in_params(params)
        ):
            # We need to ensure thinking blocks are first in assistant messages
            # Process each message in the sequence
            for i, message in enumerate(messages):
                if message.get("role") == "assistant" and i > 0:
                    content = message.get("content", [])
                    if isinstance(content, list) and content:
                        # Find any thinking blocks
                        thinking_blocks = [
                            j
                            for j, item in enumerate(content)
                            if isinstance(item, dict)
                            and item.get("type") in ["thinking", "redacted_thinking"]
                        ]

                        # If thinking blocks exist but aren't first, reorder
                        if thinking_blocks and thinking_blocks[0] > 0:
                            # Extract thinking blocks
                            thinking_content = [content[j] for j in thinking_blocks]
                            # Extract non-thinking blocks
                            other_content = [
                                item
                                for j, item in enumerate(content)
                                if j not in thinking_blocks
                            ]
                            # Reorder with thinking first
                            message["content"] = thinking_content + other_content

        if "claude-" in self._get_base_model() and _tools_in_params(params):
            input_body = LLMInputOutputAdapter.prepare_input(
                provider=provider,
                model_kwargs=params,
                prompt=prompt,
                system=system,
                messages=messages,
                tools=params["tools"],
                max_tokens=self.max_tokens,
                temperature=self.temperature,
            )
        else:
            input_body = LLMInputOutputAdapter.prepare_input(
                provider=provider,
                model_kwargs=params,
                prompt=prompt,
                system=system,
                messages=messages,
                max_tokens=self.max_tokens,
                temperature=self.temperature,
            )
        body = json.dumps(input_body)
        accept = "application/json"
        contentType = "application/json"

        request_options = {
            "body": body,
            "modelId": self.model_id,
            "accept": accept,
            "contentType": contentType,
        }

        if self._guardrails_enabled:
            request_options["guardrailIdentifier"] = self.guardrails.get(  # type: ignore[union-attr]
                "guardrailIdentifier", ""
            )
            request_options["guardrailVersion"] = self.guardrails.get(  # type: ignore[union-attr]
                "guardrailVersion", ""
            )
            if self.guardrails.get("trace"):  # type: ignore[union-attr]
                request_options["trace"] = "ENABLED"

        try:
            logger.debug(f"Request body sent to bedrock: {request_options}")
            logger.info("Using Bedrock Invoke API to generate response")
            response = self.client.invoke_model(**request_options)

            (
                text,
                thinking,
                tool_calls,
                body,
                usage_info,
                stop_reason,
            ) = LLMInputOutputAdapter.prepare_output(provider, response).values()
            logger.debug(f"Response received from Bedrock: {response}")
        except Exception as e:
            logger.exception("Error raised by bedrock service")
            if run_manager is not None:
                run_manager.on_llm_error(e)
            raise e

        if stop is not None:
            text = enforce_stop_tokens(text, stop)
        llm_output = {
            "usage": usage_info,
            "stop_reason": stop_reason,
            "thinking": thinking,
        }

        # Verify and raise a callback error if any intervention occurs or a signal is
        # sent from a Bedrock service,
        # such as when guardrails are triggered.
        services_trace = self._get_bedrock_services_signal(body)  # type: ignore[arg-type]

        if run_manager is not None and services_trace.get("signal"):
            run_manager.on_llm_error(
                Exception(
                    f"Error raised by bedrock service: {services_trace.get('reason')}"
                ),
                **services_trace,
            )

        return text, tool_calls, llm_output

    def _get_bedrock_services_signal(self, body: dict) -> dict:
        """This function checks the response body for an interrupt flag or message that
        indicates whether any of the Bedrock services have intervened in the processing
        flow. It is primarily used to identify modifications or interruptions imposed by
        these services during the request-response cycle with a Large Language Model.

        """  # noqa: E501

        if (
            self._guardrails_enabled
            and self.guardrails.get("trace")  # type: ignore[union-attr]
            and self._is_guardrails_intervention(body)
        ):
            return {
                "signal": True,
                "reason": "GUARDRAIL_INTERVENED",
                "trace": body.get(AMAZON_BEDROCK_TRACE_KEY),
            }

        return {
            "signal": False,
            "reason": None,
            "trace": None,
        }

    def _is_guardrails_intervention(self, body: dict) -> bool:
        return body.get(GUARDRAILS_BODY_KEY) == "INTERVENED"

    def _prepare_input_and_invoke_stream(
        self,
        prompt: Optional[str] = None,
        system: Optional[str] = None,
        messages: Optional[List[Dict]] = None,
        stop: Optional[List[str]] = None,
        run_manager: Optional[CallbackManagerForLLMRun] = None,
        **kwargs: Any,
    ) -> Iterator[Union[GenerationChunk, AIMessageChunk]]:
        _model_kwargs = self.model_kwargs or {}
        provider = self._get_provider()

        if stop:
            if provider not in self.provider_stop_sequence_key_name_map:
                raise ValueError(
                    f"Stop sequence key name for {provider} is not supported."
                )

            # stop sequence from _generate() overrides
            # stop sequences in the class attribute
            if k := self.provider_stop_sequence_key_name_map.get(provider):
                _model_kwargs[k] = stop

        if provider == "cohere":
            _model_kwargs["stream"] = True

        params = {**_model_kwargs, **kwargs}

        input_body = LLMInputOutputAdapter.prepare_input(
            provider=provider,
            prompt=prompt,
            system=system,
            messages=messages,
            model_kwargs=params,
            max_tokens=self.max_tokens,
            temperature=self.temperature,
        )
        coerce_content_to_string = True
        if "claude-" in self._get_base_model():
            if _tools_in_params(params):
                coerce_content_to_string = False
                input_body = LLMInputOutputAdapter.prepare_input(
                    provider=provider,
                    model_kwargs=params,
                    prompt=prompt,
                    system=system,
                    messages=messages,
                    tools=params["tools"],
                    max_tokens=self.max_tokens,
                    temperature=self.temperature,
                )
            elif thinking_in_params(params):
                coerce_content_to_string = False

        body = json.dumps(input_body)

        request_options = {
            "body": body,
            "modelId": self.model_id,
            "accept": "application/json",
            "contentType": "application/json",
        }

        if self._guardrails_enabled:
            request_options["guardrailIdentifier"] = self.guardrails.get(  # type: ignore[union-attr]
                "guardrailIdentifier", ""
            )
            request_options["guardrailVersion"] = self.guardrails.get(  # type: ignore[union-attr]
                "guardrailVersion", ""
            )
            if self.guardrails.get("trace"):  # type: ignore[union-attr]
                request_options["trace"] = "ENABLED"

        try:
            response = self.client.invoke_model_with_response_stream(**request_options)

        except Exception as e:
            logger.exception("Error raised by bedrock service")
            if run_manager is not None:
                run_manager.on_llm_error(e)
            raise e

        for chunk in LLMInputOutputAdapter.prepare_output_stream(
            provider,
            response,
            stop,
            True if messages else False,
            coerce_content_to_string=coerce_content_to_string,
        ):
            yield chunk
            # verify and raise callback error if any middleware intervened
            if not isinstance(chunk, AIMessageChunk):
                self._get_bedrock_services_signal(chunk.generation_info)  # type: ignore[arg-type]

    async def _aprepare_input_and_invoke_stream(
        self,
        prompt: str,
        system: Optional[str] = None,
        messages: Optional[List[Dict]] = None,
        stop: Optional[List[str]] = None,
        run_manager: Optional[AsyncCallbackManagerForLLMRun] = None,
        **kwargs: Any,
    ) -> AsyncIterator[Union[GenerationChunk, AIMessageChunk]]:
        _model_kwargs = self.model_kwargs or {}
        provider = self._get_provider()

        if stop:
            if provider not in self.provider_stop_sequence_key_name_map:
                raise ValueError(
                    f"Stop sequence key name for {provider} is not supported."
                )
            if k := self.provider_stop_sequence_key_name_map.get(provider):
                _model_kwargs[k] = stop

        if provider == "cohere":
            _model_kwargs["stream"] = True

        params = {**_model_kwargs, **kwargs}
        if "claude-" in self._get_base_model() and _tools_in_params(params):
            input_body = LLMInputOutputAdapter.prepare_input(
                provider=provider,
                model_kwargs=params,
                prompt=prompt,
                system=system,
                messages=messages,
                tools=params["tools"],
                max_tokens=self.max_tokens,
                temperature=self.temperature,
            )
        else:
            input_body = LLMInputOutputAdapter.prepare_input(
                provider=provider,
                prompt=prompt,
                system=system,
                messages=messages,
                model_kwargs=params,
                max_tokens=self.max_tokens,
                temperature=self.temperature,
            )
        body = json.dumps(input_body)

        response = await asyncio.get_running_loop().run_in_executor(
            None,
            lambda: self.client.invoke_model_with_response_stream(
                body=body,
                modelId=self.model_id,
                accept="application/json",
                contentType="application/json",
            ),
        )

        async for chunk in LLMInputOutputAdapter.aprepare_output_stream(
            provider,
            response,
            stop,
            True if messages else False,
        ):
            yield chunk


class BedrockLLM(LLM, BedrockBase):
    """Bedrock models.

    To authenticate, the AWS client uses the following methods to
    automatically load credentials:
    https://boto3.amazonaws.com/v1/documentation/api/latest/guide/credentials.html

    If a specific credential profile should be used, you must pass
    the name of the profile from the ``~/.aws/credentials`` file that is to be used.

    Make sure the credentials / roles used have the required policies to
    access the Bedrock service.
    """

    """
    Example:
        .. code-block:: python

            from bedrock_langchain.bedrock_llm import BedrockLLM

            llm = BedrockLLM(
                credentials_profile_name="default",
                model_id="amazon.titan-text-express-v1",
                streaming=True
            )

    """

    @model_validator(mode="after")
    def validate_environment_llm(self) -> Self:
        model_id = self.base_model_id if self.base_model_id else self.model_id
        if model_id.startswith("anthropic.claude-3"):
            raise ValueError(
                "Claude v3 models are not supported by this LLM."
                "Please use `from langchain_aws import ChatBedrock` "
                "instead."
            )
        return self

    @property
    def _llm_type(self) -> str:
        """Return type of llm."""
        return "amazon_bedrock"

    @classmethod
    def is_lc_serializable(cls) -> bool:
        """Return whether this model can be serialized by Langchain."""
        return True

    @classmethod
    def get_lc_namespace(cls) -> List[str]:
        """Get the namespace of the langchain object."""
        return ["langchain", "llms", "bedrock"]

    @property
    def lc_attributes(self) -> Dict[str, Any]:
        attributes: Dict[str, Any] = {}

        if self.region_name:
            attributes["region_name"] = self.region_name

        return attributes

    def _get_ls_params(
        self, stop: Optional[List[str]] = None, **kwargs: Any
    ) -> LangSmithParams:
        """Get standard params for tracing."""
        ls_params = super()._get_ls_params(stop=stop, **kwargs)
        ls_params["ls_provider"] = "amazon_bedrock"
        ls_params["ls_model_name"] = self.model_id
        return ls_params

    model_config = ConfigDict(
        extra="forbid",
        populate_by_name=True,
    )

    def _stream(
        self,
        prompt: str,
        stop: Optional[List[str]] = None,
        run_manager: Optional[CallbackManagerForLLMRun] = None,
        **kwargs: Any,
    ) -> Iterator[GenerationChunk]:
        """Call out to Bedrock service with streaming.

        Args:
            prompt (str): The prompt to pass into the model
            stop (Optional[List[str]], optional): Stop sequences. These will
                override any stop sequences in the ``model_kwargs`` attribute.
                Defaults to None.
            run_manager (Optional[CallbackManagerForLLMRun], optional): Callback
                run managers used to process the output. Defaults to None.

        Returns:
            Iterator[GenerationChunk]: Generator that yields the streamed responses.

        Yields:
            Iterator[GenerationChunk]: Responses from the model.

        """
        return self._prepare_input_and_invoke_stream(  # type: ignore
            prompt=prompt, stop=stop, run_manager=run_manager, **kwargs
        )

    def _call(
        self,
        prompt: str,
        stop: Optional[List[str]] = None,
        run_manager: Optional[CallbackManagerForLLMRun] = None,
        **kwargs: Any,
    ) -> str:
        """Call out to Bedrock service model.

        Args:
            prompt: The prompt to pass into the model.
            stop: Optional list of stop words to use when generating.

        Returns:
            The string generated by the model.

        Example:
            .. code-block:: python

                response = llm("Tell me a joke.")

        """

        provider = self._get_provider()
        provider_stop_reason_code = self.provider_stop_reason_key_map.get(
            provider, "stop_reason"
        )

        if self.streaming:
            all_chunks: List[GenerationChunk] = []
            completion = ""
            for chunk in self._stream(
                prompt=prompt, stop=stop, run_manager=run_manager, **kwargs
            ):
                completion += chunk.text
                all_chunks.append(chunk)

            if run_manager is not None:
                chunks_generation_info = [
                    chunk.generation_info
                    for chunk in all_chunks
                    if chunk.generation_info is not None
                ]
                llm_output = _combine_generation_info_for_llm_result(
                    chunks_generation_info, provider_stop_code=provider_stop_reason_code
                )
                all_generations = [
                    Generation(text=chunk.text, generation_info=chunk.generation_info)
                    for chunk in all_chunks
                ]
                run_manager.on_llm_end(
                    LLMResult(generations=[all_generations], llm_output=llm_output)
                )

            return completion

        text, tool_calls, llm_output = self._prepare_input_and_invoke(
            prompt=prompt, stop=stop, run_manager=run_manager, **kwargs
        )
        if run_manager is not None:
            run_manager.on_llm_end(
                LLMResult(generations=[[Generation(text=text)]], llm_output=llm_output)
            )

        return text

    async def _astream(
        self,
        prompt: str,
        stop: Optional[List[str]] = None,
        run_manager: Optional[AsyncCallbackManagerForLLMRun] = None,
        **kwargs: Any,
    ) -> AsyncGenerator[GenerationChunk, None]:
        """Call out to Bedrock service with streaming.

        Args:
            prompt (str): The prompt to pass into the model
            stop (Optional[List[str]], optional): Stop sequences. These will
                override any stop sequences in the ``model_kwargs`` attribute.
                Defaults to None.
            run_manager (Optional[CallbackManagerForLLMRun], optional): Callback
                run managers used to process the output. Defaults to None.

        Yields:
            AsyncGenerator[GenerationChunk, None]: Generator that asynchronously yields
            the streamed responses.

        """
        async for chunk in self._aprepare_input_and_invoke_stream(
            prompt=prompt, stop=stop, run_manager=run_manager, **kwargs
        ):
            yield chunk  # type: ignore

    async def _acall(
        self,
        prompt: str,
        stop: Optional[List[str]] = None,
        run_manager: Optional[AsyncCallbackManagerForLLMRun] = None,
        **kwargs: Any,
    ) -> str:
        """Call out to Bedrock service model.

        Args:
            prompt: The prompt to pass into the model.
            stop: Optional list of stop words to use when generating.

        Returns:
            The string generated by the model.

        Example:
            .. code-block:: python

                response = await llm._acall("Tell me a joke.")

        """

        if not self.streaming:
            raise ValueError("Streaming must be set to True for async operations. ")

        provider = self._get_provider()
        provider_stop_reason_code = self.provider_stop_reason_key_map.get(
            provider, "stop_reason"
        )

        chunks = [
            chunk
            async for chunk in self._astream(
                prompt=prompt, stop=stop, run_manager=run_manager, **kwargs
            )
        ]

        if run_manager is not None:
            chunks_generation_info = [
                chunk.generation_info
                for chunk in chunks
                if chunk.generation_info is not None
            ]
            llm_output = _combine_generation_info_for_llm_result(
                chunks_generation_info, provider_stop_code=provider_stop_reason_code
            )
            generations = [
                Generation(text=chunk.text, generation_info=chunk.generation_info)
                for chunk in chunks
            ]
            await run_manager.on_llm_end(
                LLMResult(generations=[generations], llm_output=llm_output)
            )

        return "".join([chunk.text for chunk in chunks])

    def get_num_tokens(self, text: str) -> int:
        if self._model_is_anthropic and not self.custom_get_token_ids:
            if anthropic_tokens_supported():
                return get_num_tokens_anthropic(text)
        return super().get_num_tokens(text)

    def get_token_ids(self, text: str) -> List[int]:
        if self._model_is_anthropic and not self.custom_get_token_ids:
            if anthropic_tokens_supported():
                return get_token_ids_anthropic(text)
            else:
                warnings.warn(
                    "Falling back to default token method due to missing or "
                    "incompatible `anthropic` installation "
                    "(needs <=0.38.0).\n\nIf using `anthropic>0.38.0`, "
                    "it is recommended to provide the model class with a "
                    "custom_get_token_ids method implementing a more accurate "
                    "tokenizer for Anthropic. For get_num_tokens, as another "
                    "alternative, you can implement your own token counter method "
                    "using the ChatAnthropic or AnthropicLLM classes."
                )
        return super().get_token_ids(text)<|MERGE_RESOLUTION|>--- conflicted
+++ resolved
@@ -824,11 +824,7 @@
 
         # Create bedrock client for control plane API call
         if self.bedrock_client is None:
-<<<<<<< HEAD
-            # If client was provided but bedrock_client wasn't, try to extract config from client
-=======
             # If client was provided but bedrock_client wasn't, try to extract config from client  # noqa: E501
->>>>>>> 349e895d
             bedrock_client_cfg = {}
             if self.client:
                 try:
