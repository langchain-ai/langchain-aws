import asyncio
import json
import os
import warnings
from abc import ABC
from typing import (
    Any,
    AsyncGenerator,
    AsyncIterator,
    Dict,
    Iterator,
    List,
    Mapping,
    Optional,
    Tuple,
    TypedDict,
    Union,
)

from langchain_core.callbacks import (
    AsyncCallbackManagerForLLMRun,
    CallbackManagerForLLMRun,
)
from langchain_core.language_models import LLM, BaseLanguageModel, LangSmithParams
from langchain_core.messages import AIMessageChunk, ToolCall
from langchain_core.messages.tool import tool_call, tool_call_chunk
from langchain_core.outputs import Generation, GenerationChunk, LLMResult
from pydantic import ConfigDict, Field, model_validator
from typing_extensions import Self

from langchain_aws.function_calling import _tools_in_params
from langchain_aws.utils import (
    enforce_stop_tokens,
    get_num_tokens_anthropic,
    get_token_ids_anthropic,
)

AMAZON_BEDROCK_TRACE_KEY = "amazon-bedrock-trace"
GUARDRAILS_BODY_KEY = "amazon-bedrock-guardrailAssessment"
HUMAN_PROMPT = "\n\nHuman:"
ASSISTANT_PROMPT = "\n\nAssistant:"
ALTERNATION_ERROR = (
    "Error: Prompt must alternate between '\n\nHuman:' and '\n\nAssistant:'."
)


def _add_newlines_before_ha(input_text: str) -> str:
    new_text = input_text
    for word in ["Human:", "Assistant:"]:
        new_text = new_text.replace(word, "\n\n" + word)
        for i in range(2):
            new_text = new_text.replace("\n\n\n" + word, "\n\n" + word)
    return new_text


def _human_assistant_format(input_text: str) -> str:
    if input_text.count("Human:") == 0 or (
        input_text.find("Human:") > input_text.find("Assistant:")
        and "Assistant:" in input_text
    ):
        input_text = HUMAN_PROMPT + " " + input_text  # SILENT CORRECTION
    if input_text.count("Assistant:") == 0:
        input_text = input_text + ASSISTANT_PROMPT  # SILENT CORRECTION
    if input_text[: len("Human:")] == "Human:":
        input_text = "\n\n" + input_text
    input_text = _add_newlines_before_ha(input_text)
    count = 0
    # track alternation
    for i in range(len(input_text)):
        if input_text[i : i + len(HUMAN_PROMPT)] == HUMAN_PROMPT:
            if count % 2 == 0:
                count += 1
            else:
                warnings.warn(ALTERNATION_ERROR + f" Received {input_text}")
        if input_text[i : i + len(ASSISTANT_PROMPT)] == ASSISTANT_PROMPT:
            if count % 2 == 1:
                count += 1
            else:
                warnings.warn(ALTERNATION_ERROR + f" Received {input_text}")

    if count % 2 == 1:  # Only saw Human, no Assistant
        input_text = input_text + ASSISTANT_PROMPT  # SILENT CORRECTION

    return input_text


def _stream_response_to_generation_chunk(
    stream_response: Dict[str, Any],
    provider: str,
    output_key: str,
    messages_api: bool,
    coerce_content_to_string: bool,
) -> Union[GenerationChunk, AIMessageChunk, None]:  # type ignore[return]
    """Convert a stream response to a generation chunk."""
    if messages_api:
        msg_type = stream_response.get("type")
        if msg_type == "message_start":
            return AIMessageChunk(
                content="" if coerce_content_to_string else [],
            )
        elif (
            msg_type == "content_block_start"
            and stream_response["content_block"] is not None
            and stream_response["content_block"]["type"] == "tool_use"
        ):
            content_block = stream_response["content_block"]
            content_block["index"] = stream_response["index"]
            tc_chunk = tool_call_chunk(
                index=stream_response["index"],
                id=stream_response["content_block"]["id"],
                name=stream_response["content_block"]["name"],
                args="",
            )
            return AIMessageChunk(
                content=[content_block],
                tool_call_chunks=[tc_chunk],  # type: ignore
            )
        elif msg_type == "content_block_delta":
            if not stream_response["delta"]:
                return AIMessageChunk(content="")
            if stream_response["delta"]["type"] == "text_delta":
                if coerce_content_to_string:
                    return AIMessageChunk(content=stream_response["delta"]["text"])
                else:
                    content_block = stream_response["delta"]
                    content_block["index"] = stream_response["index"]
                    content_block["type"] = "text"
                    return AIMessageChunk(content=[content_block])
            elif stream_response["delta"]["type"] == "input_json_delta":
                content_block = stream_response["delta"]
                content_block["index"] = stream_response["index"]
                content_block["type"] = "tool_use"
                tc_chunk = {
                    "index": stream_response["index"],
                    "id": None,
                    "name": None,
                    "args": stream_response["delta"]["partial_json"],
                }
                return AIMessageChunk(
                    content=[content_block],
                    tool_call_chunks=[tc_chunk],  # type: ignore
                )
        elif msg_type == "message_delta":
            return AIMessageChunk(
                content="",
                response_metadata={
                    "stop_reason": stream_response["delta"]["stop_reason"],
                    "stop_sequence": stream_response["delta"]["stop_sequence"],
                },
            )
        else:
            return None

    # chunk obj format varies with provider
    generation_info = {
        k: v
        for k, v in stream_response.items()
        if k not in [output_key, "prompt_token_count", "generation_token_count"]
    }
    return GenerationChunk(
        text=(
            stream_response[output_key]
            if provider != "mistral"
            else stream_response[output_key][0]["text"]
        ),
        generation_info=generation_info,
    )


def _combine_generation_info_for_llm_result(
    chunks_generation_info: List[Dict[str, Any]], provider_stop_code: str
) -> Dict[str, Any]:
    """
    Returns usage and stop reason information with the intent to pack into an LLMResult
    Takes a list of generation_info from GenerationChunks
    If the messages api is being used,
    the generation_info from some of these chunks should contain "usage" keys
    if not, the token counts should be found within "amazon-bedrock-invocationMetrics"
    """
    total_usage_info = {"prompt_tokens": 0, "completion_tokens": 0}
    stop_reason = ""
    for generation_info in chunks_generation_info:
        if "usage" in generation_info:
            usage_info = generation_info["usage"]
            if "input_tokens" in usage_info:
                total_usage_info["prompt_tokens"] += sum(usage_info["input_tokens"])
            if "output_tokens" in usage_info:
                total_usage_info["completion_tokens"] += sum(
                    usage_info["output_tokens"]
                )
        if "amazon-bedrock-invocationMetrics" in generation_info:
            usage_info = generation_info["amazon-bedrock-invocationMetrics"]
            if "inputTokenCount" in usage_info:
                total_usage_info["prompt_tokens"] += usage_info["inputTokenCount"]
            if "outputTokenCount" in usage_info:
                total_usage_info["completion_tokens"] += usage_info["outputTokenCount"]

        if provider_stop_code is not None and provider_stop_code in generation_info:
            # uses the last stop reason
            stop_reason = generation_info[provider_stop_code]

    total_usage_info["total_tokens"] = (
        total_usage_info["prompt_tokens"] + total_usage_info["completion_tokens"]
    )

    return {"usage": total_usage_info, "stop_reason": stop_reason}


def _get_invocation_metrics_chunk(chunk: Dict[str, Any]) -> GenerationChunk:
    generation_info = {}
    if metrics := chunk.get("amazon-bedrock-invocationMetrics"):
        input_tokens = metrics.get("inputTokenCount", 0)
        output_tokens = metrics.get("outputTokenCount", 0)
        generation_info["usage_metadata"] = {
            "input_tokens": input_tokens,
            "output_tokens": output_tokens,
            "total_tokens": input_tokens + output_tokens,
        }
    return GenerationChunk(text="", generation_info=generation_info)


def extract_tool_calls(content: List[dict]) -> List[ToolCall]:
    tool_calls = []
    for block in content:
        if block["type"] != "tool_use":
            continue
        tool_calls.append(
            tool_call(name=block["name"], args=block["input"], id=block["id"])
        )
    return tool_calls


class AnthropicTool(TypedDict):
    name: str
    description: str
    input_schema: Dict[str, Any]


class LLMInputOutputAdapter:
    """Adapter class to prepare the inputs from Langchain to a format
    that LLM model expects.

    It also provides helper function to extract
    the generated text from the model response."""

    provider_to_output_key_map = {
        "anthropic": "completion",
        "amazon": "outputText",
        "cohere": "text",
        "meta": "generation",
        "mistral": "outputs",
    }

    @classmethod
    def prepare_input(
        cls,
        provider: str,
        model_kwargs: Dict[str, Any],
        prompt: Optional[str] = None,
        system: Optional[str] = None,
        chat_history: Optional[List[Dict]] = None,
        messages: Optional[List[Dict]] = None,
        tools: Optional[List[AnthropicTool]] = None,
    ) -> Dict[str, Any]:
        input_body = {**model_kwargs}
        if provider == "anthropic":
            if messages:
                if tools:
                    input_body["tools"] = tools
                input_body["anthropic_version"] = "bedrock-2023-05-31"
                input_body["messages"] = messages
                if system:
                    input_body["system"] = system
                if "max_tokens" not in input_body:
                    input_body["max_tokens"] = 1024
            if prompt:
                input_body["prompt"] = _human_assistant_format(prompt)
                if "max_tokens_to_sample" not in input_body:
                    input_body["max_tokens_to_sample"] = 1024
        elif provider == "cohere":
            # Command-R
            if chat_history:
                input_body["chat_history"] = chat_history
                input_body["message"] = prompt
            # Command
            else:
                input_body["prompt"] = prompt
        elif provider in ("ai21", "meta", "mistral"):
            input_body["prompt"] = prompt
        elif provider == "amazon":
            input_body = dict()
            input_body["inputText"] = prompt
            input_body["textGenerationConfig"] = {**model_kwargs}
        else:
            input_body["inputText"] = prompt

        return input_body

    @classmethod
    def prepare_output(cls, provider: str, response: Any) -> dict:
        text = ""
        tool_calls = []
        response_body = json.loads(response.get("body").read().decode())

        if provider == "anthropic":
            if "completion" in response_body:
                text = response_body.get("completion")
            elif "content" in response_body:
                content = response_body.get("content")
                if len(content) == 1 and content[0]["type"] == "text":
                    text = content[0]["text"]
                elif any(block["type"] == "tool_use" for block in content):
                    tool_calls = extract_tool_calls(content)
        elif provider == "cohere":
            if "text" in response_body.keys():
                # Command-R
                text = response_body.get("text")
            else:
                # Command
                text = response_body.get("generations")[0].get("text")
        else:
            response_body = json.loads(response.get("body").read())

            if provider == "ai21":
                text = response_body.get("completions")[0].get("data").get("text")
            elif provider == "meta":
                text = response_body.get("generation")
            elif provider == "mistral":
                text = response_body.get("outputs")[0].get("text")
            else:
                text = response_body.get("results")[0].get("outputText")

        headers = response.get("ResponseMetadata", {}).get("HTTPHeaders", {})
        prompt_tokens = int(headers.get("x-amzn-bedrock-input-token-count", 0))
        completion_tokens = int(headers.get("x-amzn-bedrock-output-token-count", 0))
        return {
            "text": text,
            "tool_calls": tool_calls,
            "body": response_body,
            "usage": {
                "prompt_tokens": prompt_tokens,
                "completion_tokens": completion_tokens,
                "total_tokens": prompt_tokens + completion_tokens,
            },
            "stop_reason": response_body.get("stop_reason"),
        }

    @classmethod
    def prepare_output_stream(
        cls,
        provider: str,
        response: Any,
        stop: Optional[List[str]] = None,
        messages_api: bool = False,
        coerce_content_to_string: bool = False,
    ) -> Iterator[Union[GenerationChunk, AIMessageChunk]]:
        stream = response.get("body")

        if not stream:
            return

        if messages_api:
            output_key = "message"
        else:
            output_key = cls.provider_to_output_key_map.get(provider, "")

        if not output_key:
            raise ValueError(
                f"Unknown streaming response output key for provider: {provider}"
            )

        for event in stream:
            chunk = event.get("chunk")
            if not chunk:
                continue

            chunk_obj = json.loads(chunk.get("bytes").decode())

            if provider == "cohere" and (
                chunk_obj["is_finished"] or chunk_obj[output_key] == "<EOS_TOKEN>"
            ):
                return

            elif (
                provider == "mistral"
                and chunk_obj.get(output_key, [{}])[0].get("stop_reason", "") == "stop"
            ):
                yield _get_invocation_metrics_chunk(chunk_obj)
                return

            elif provider == "meta" and chunk_obj.get("stop_reason", "") == "stop":
                yield _get_invocation_metrics_chunk(chunk_obj)
                return

            elif messages_api and (chunk_obj.get("type") == "message_stop"):
                yield _get_invocation_metrics_chunk(chunk_obj)
                return

            generation_chunk = _stream_response_to_generation_chunk(
                chunk_obj,
                provider=provider,
                output_key=output_key,
                messages_api=messages_api,
                coerce_content_to_string=coerce_content_to_string,
            )
            if generation_chunk:
                yield generation_chunk
            else:
                continue

    @classmethod
    async def aprepare_output_stream(
        cls,
        provider: str,
        response: Any,
        stop: Optional[List[str]] = None,
        messages_api: bool = False,
        coerce_content_to_string: bool = False,
    ) -> AsyncIterator[Union[GenerationChunk, AIMessageChunk]]:
        stream = response.get("body")

        if not stream:
            return

        output_key = cls.provider_to_output_key_map.get(provider, None)

        if not output_key:
            raise ValueError(
                f"Unknown streaming response output key for provider: {provider}"
            )

        for event in stream:
            chunk = event.get("chunk")
            if not chunk:
                continue

            chunk_obj = json.loads(chunk.get("bytes").decode())

            if provider == "cohere" and (
                chunk_obj["is_finished"] or chunk_obj[output_key] == "<EOS_TOKEN>"
            ):
                return

            if (
                provider == "mistral"
                and chunk_obj.get(output_key, [{}])[0].get("stop_reason", "") == "stop"
            ):
                return

            generation_chunk = _stream_response_to_generation_chunk(
                chunk_obj,
                provider=provider,
                output_key=output_key,
                messages_api=messages_api,
                coerce_content_to_string=coerce_content_to_string,
            )
            if generation_chunk:
                yield generation_chunk
            else:
                continue


class BedrockBase(BaseLanguageModel, ABC):
    """Base class for Bedrock models."""

    client: Any = Field(default=None, exclude=True)  #: :meta private:

    region_name: Optional[str] = None
    """The aws region e.g., `us-west-2`. Fallsback to AWS_DEFAULT_REGION env variable
    or region specified in ~/.aws/config in case it is not provided here.
    """

    credentials_profile_name: Optional[str] = Field(default=None, exclude=True)
    """The name of the profile in the ~/.aws/credentials or ~/.aws/config files, which
    has either access keys or role information specified.
    If not specified, the default credential profile or, if on an EC2 instance,
    credentials from IMDS will be used.
    See: https://boto3.amazonaws.com/v1/documentation/api/latest/guide/credentials.html
    """

    config: Any = None
    """An optional botocore.config.Config instance to pass to the client."""

    provider: Optional[str] = None
    """The model provider, e.g., amazon, cohere, ai21, etc. When not supplied, provider
    is extracted from the first part of the model_id e.g. 'amazon' in 
    'amazon.titan-text-express-v1'. This value should be provided for model ids that do
    not have the provider in them, e.g., custom and provisioned models that have an ARN
    associated with them."""

    model_id: str
    """Id of the model to call, e.g., amazon.titan-text-express-v1, this is
    equivalent to the modelId property in the list-foundation-models api. For custom and
    provisioned models, an ARN value is expected."""

    model_kwargs: Optional[Dict[str, Any]] = None
    """Keyword arguments to pass to the model."""

    endpoint_url: Optional[str] = None
    """Needed if you don't want to default to us-east-1 endpoint"""

    streaming: bool = False
    """Whether to stream the results."""

    provider_stop_sequence_key_name_map: Mapping[str, str] = {
        "anthropic": "stop_sequences",
        "amazon": "stopSequences",
        "ai21": "stop_sequences",
        "cohere": "stop_sequences",
        "mistral": "stop_sequences",
    }

    provider_stop_reason_key_map: Mapping[str, str] = {
        "anthropic": "stop_reason",
        "amazon": "completionReason",
        "ai21": "finishReason",
        "cohere": "finish_reason",
        "mistral": "stop_reason",
    }

    guardrails: Optional[Mapping[str, Any]] = {
        "trace": None,
        "guardrailIdentifier": None,
        "guardrailVersion": None,
    }
    """
    An optional dictionary to configure guardrails for Bedrock.

    This field 'guardrails' consists of two keys: 'id' and 'version',
    which should be strings, but are initialized to None. It's used to
    determine if specific guardrails are enabled and properly set.

    Type:
        Optional[Mapping[str, str]]: A mapping with 'id' and 'version' keys.

    Example:
    llm = BedrockLLM(model_id="<model_id>", client=<bedrock_client>,
                  model_kwargs={},
                  guardrails={
                        "id": "<guardrail_id>",
                        "version": "<guardrail_version>"})

    To enable tracing for guardrails, set the 'trace' key to True and pass a callback handler to the
    'run_manager' parameter of the 'generate', '_call' methods.

    Example:
    llm = BedrockLLM(model_id="<model_id>", client=<bedrock_client>,
                  model_kwargs={},
                  guardrails={
                        "id": "<guardrail_id>",
                        "version": "<guardrail_version>",
                        "trace": True},
                callbacks=[BedrockAsyncCallbackHandler()])

    [https://python.langchain.com/docs/modules/callbacks/] for more information on callback handlers.

    class BedrockAsyncCallbackHandler(AsyncCallbackHandler):
        async def on_llm_error(
            self,
            error: BaseException,
            **kwargs: Any,
        ) -> Any:
            reason = kwargs.get("reason")
            if reason == "GUARDRAIL_INTERVENED":
                ...Logic to handle guardrail intervention...
    """  # noqa: E501

    @model_validator(mode="after")
    def validate_environment(self) -> Self:
        """Validate that AWS credentials to and python package exists in environment."""

        # Skip creating new client if passed in constructor
        if self.client is not None:
            return self

        try:
            import boto3

            if self.credentials_profile_name is not None:
                session = boto3.Session(profile_name=self.credentials_profile_name)
            else:
                # use default credentials
                session = boto3.Session()

            self.region_name = (
                self.region_name
                or os.getenv("AWS_DEFAULT_REGION")
                or session.region_name
            )

            client_params = {}
            if self.region_name:
                client_params["region_name"] = self.region_name
            if self.endpoint_url:
                client_params["endpoint_url"] = self.endpoint_url
            if self.config:
                client_params["config"] = self.config

            self.client = session.client("bedrock-runtime", **client_params)

        except ImportError:
            raise ModuleNotFoundError(
                "Could not import boto3 python package. "
                "Please install it with `pip install boto3`."
            )
        except ValueError as e:
            raise ValueError(f"Error raised by bedrock service: {e}")
        except Exception as e:
            raise ValueError(
                "Could not load credentials to authenticate with AWS client. "
                "Please check that credentials in the specified "
                f"profile name are valid. Bedrock error: {e}"
            ) from e

        return self

    @property
    def _identifying_params(self) -> Dict[str, Any]:
        _model_kwargs = self.model_kwargs or {}
        return {
            "model_id": self.model_id,
            "provider": self._get_provider(),
            "stream": self.streaming,
            "trace": self.guardrails.get("trace"),  # type: ignore[union-attr]
            "guardrailIdentifier": self.guardrails.get("guardrailIdentifier", None),  # type: ignore[union-attr]
            "guardrailVersion": self.guardrails.get("guardrailVersion", None),  # type: ignore[union-attr]
            **_model_kwargs,
        }

    def _get_provider(self) -> str:
        # If provider supplied by user, return as-is
        if self.provider:
            return self.provider

        # If model_id is an arn, can't extract provider from model_id,
        # so this requires passing in the provider by user
        if self.model_id.startswith("arn"):
            raise ValueError(
                "Model provider should be supplied when passing a model ARN as "
                "model_id"
            )

        # If model_id has region prefixed to them,
        # for example eu.anthropic.claude-3-haiku-20240307-v1:0,
        # provider is the second part, otherwise, the first part
        parts = self.model_id.split(".", maxsplit=2)
        return (
            parts[1]
            if (len(parts) > 1 and parts[0].lower() in {"eu", "us", "ap", "sa"})
            else parts[0]
        )

    def _get_model(self) -> str:
        return self.model_id.split(".", maxsplit=1)[-1]

    @property
    def _model_is_anthropic(self) -> bool:
        return self._get_provider() == "anthropic"

    @property
    def _guardrails_enabled(self) -> bool:
        """
        Determines if guardrails are enabled and correctly configured.
        Checks if 'guardrails' is a dictionary with non-empty 'id' and 'version' keys.
        Checks if 'guardrails.trace' is true.

        Returns:
            bool: True if guardrails are correctly configured, False otherwise.
        Raises:
            TypeError: If 'guardrails' lacks 'id' or 'version' keys.
        """
        try:
            return (
                isinstance(self.guardrails, dict)
                and bool(self.guardrails["guardrailIdentifier"])
                and bool(self.guardrails["guardrailVersion"])
            )

        except KeyError as e:
            raise TypeError(
                "Guardrails must be a dictionary with 'guardrailIdentifier'  \
                and 'guardrailVersion' keys."
            ) from e

    def _prepare_input_and_invoke(
        self,
        prompt: Optional[str] = None,
        system: Optional[str] = None,
        messages: Optional[List[Dict]] = None,
        chat_history: Optional[List[Dict]] = None,
        stop: Optional[List[str]] = None,
        run_manager: Optional[CallbackManagerForLLMRun] = None,
        **kwargs: Any,
    ) -> Tuple[
        str,
        List[ToolCall],
        Dict[str, Any],
    ]:
        _model_kwargs = self.model_kwargs or {}

        provider = self._get_provider()
        params = {**_model_kwargs, **kwargs}
        input_body = LLMInputOutputAdapter.prepare_input(
            provider=provider,
            model_kwargs=params,
            prompt=prompt,
            system=system,
            chat_history=chat_history,
            messages=messages,
        )
        if "claude-3" in self._get_model():
            if _tools_in_params(params):
                input_body = LLMInputOutputAdapter.prepare_input(
                    provider=provider,
                    model_kwargs=params,
                    prompt=prompt,
                    system=system,
                    messages=messages,
                    tools=params["tools"],
                )
        body = json.dumps(input_body)
        accept = "application/json"
        contentType = "application/json"

        request_options = {
            "body": body,
            "modelId": self.model_id,
            "accept": accept,
            "contentType": contentType,
        }

        if self._guardrails_enabled:
            request_options["guardrailIdentifier"] = self.guardrails.get(  # type: ignore[union-attr]
                "guardrailIdentifier", ""
            )
            request_options["guardrailVersion"] = self.guardrails.get(  # type: ignore[union-attr]
                "guardrailVersion", ""
            )
            if self.guardrails.get("trace"):  # type: ignore[union-attr]
                request_options["trace"] = "ENABLED"

        try:
            response = self.client.invoke_model(**request_options)

            (
                text,
                tool_calls,
                body,
                usage_info,
                stop_reason,
            ) = LLMInputOutputAdapter.prepare_output(provider, response).values()

        except Exception as e:
            raise ValueError(f"Error raised by bedrock service: {e}")

        if stop is not None:
            text = enforce_stop_tokens(text, stop)

        llm_output = {"usage": usage_info, "stop_reason": stop_reason}

        # Verify and raise a callback error if any intervention occurs or a signal is
        # sent from a Bedrock service,
        # such as when guardrails are triggered.
        services_trace = self._get_bedrock_services_signal(body)  # type: ignore[arg-type]

        if run_manager is not None and services_trace.get("signal"):
            run_manager.on_llm_error(
                Exception(
                    f"Error raised by bedrock service: {services_trace.get('reason')}"
                ),
                **services_trace,
            )

        return text, tool_calls, llm_output

    def _get_bedrock_services_signal(self, body: dict) -> dict:
        """
        This function checks the response body for an interrupt flag or message that indicates
        whether any of the Bedrock services have intervened in the processing flow. It is
        primarily used to identify modifications or interruptions imposed by these services
        during the request-response cycle with a Large Language Model (LLM).
        """  # noqa: E501

        if (
            self._guardrails_enabled
            and self.guardrails.get("trace")  # type: ignore[union-attr]
            and self._is_guardrails_intervention(body)
        ):
            return {
                "signal": True,
                "reason": "GUARDRAIL_INTERVENED",
                "trace": body.get(AMAZON_BEDROCK_TRACE_KEY),
            }

        return {
            "signal": False,
            "reason": None,
            "trace": None,
        }

    def _is_guardrails_intervention(self, body: dict) -> bool:
        return body.get(GUARDRAILS_BODY_KEY) == "GUARDRAIL_INTERVENED"

    def _prepare_input_and_invoke_stream(
        self,
        prompt: Optional[str] = None,
        system: Optional[str] = None,
        messages: Optional[List[Dict]] = None,
        stop: Optional[List[str]] = None,
        run_manager: Optional[CallbackManagerForLLMRun] = None,
        **kwargs: Any,
    ) -> Iterator[Union[GenerationChunk, AIMessageChunk]]:
        _model_kwargs = self.model_kwargs or {}
        provider = self._get_provider()

        if stop:
            if provider not in self.provider_stop_sequence_key_name_map:
                raise ValueError(
                    f"Stop sequence key name for {provider} is not supported."
                )

            # stop sequence from _generate() overrides
            # stop sequences in the class attribute
            if k := self.provider_stop_sequence_key_name_map.get(provider):
                _model_kwargs[k] = stop

        if provider == "cohere":
            _model_kwargs["stream"] = True

        params = {**_model_kwargs, **kwargs}

        input_body = LLMInputOutputAdapter.prepare_input(
            provider=provider,
            prompt=prompt,
            system=system,
            messages=messages,
            model_kwargs=params,
        )
        coerce_content_to_string = True
        if "claude-3" in self._get_model():
            if _tools_in_params(params):
                coerce_content_to_string = False
                input_body = LLMInputOutputAdapter.prepare_input(
                    provider=provider,
                    model_kwargs=params,
                    prompt=prompt,
                    system=system,
                    messages=messages,
                    tools=params["tools"],
                )
        body = json.dumps(input_body)

        request_options = {
            "body": body,
            "modelId": self.model_id,
            "accept": "application/json",
            "contentType": "application/json",
        }

        if self._guardrails_enabled:
            request_options["guardrailIdentifier"] = self.guardrails.get(  # type: ignore[union-attr]
                "guardrailIdentifier", ""
            )
            request_options["guardrailVersion"] = self.guardrails.get(  # type: ignore[union-attr]
                "guardrailVersion", ""
            )
            if self.guardrails.get("trace"):  # type: ignore[union-attr]
                request_options["trace"] = "ENABLED"

        try:
            response = self.client.invoke_model_with_response_stream(**request_options)

        except Exception as e:
            raise ValueError(f"Error raised by bedrock service: {e}")

        for chunk in LLMInputOutputAdapter.prepare_output_stream(
            provider,
            response,
            stop,
            True if messages else False,
            coerce_content_to_string=coerce_content_to_string,
        ):
            yield chunk
            # verify and raise callback error if any middleware intervened
            if not isinstance(chunk, AIMessageChunk):
                self._get_bedrock_services_signal(chunk.generation_info)  # type: ignore[arg-type]

    async def _aprepare_input_and_invoke_stream(
        self,
        prompt: str,
        system: Optional[str] = None,
        messages: Optional[List[Dict]] = None,
        stop: Optional[List[str]] = None,
        run_manager: Optional[AsyncCallbackManagerForLLMRun] = None,
        **kwargs: Any,
    ) -> AsyncIterator[Union[GenerationChunk, AIMessageChunk]]:
        _model_kwargs = self.model_kwargs or {}
        provider = self._get_provider()

        if stop:
            if provider not in self.provider_stop_sequence_key_name_map:
                raise ValueError(
                    f"Stop sequence key name for {provider} is not supported."
                )
            if k := self.provider_stop_sequence_key_name_map.get(provider):
                _model_kwargs[k] = stop

        if provider == "cohere":
            _model_kwargs["stream"] = True

        params = {**_model_kwargs, **kwargs}
        if "claude-3" in self._get_model() and _tools_in_params(params):
            input_body = LLMInputOutputAdapter.prepare_input(
                provider=provider,
                model_kwargs=params,
                prompt=prompt,
                system=system,
                messages=messages,
                tools=params["tools"],
            )
        else:
            input_body = LLMInputOutputAdapter.prepare_input(
                provider=provider,
                prompt=prompt,
                system=system,
                messages=messages,
                model_kwargs=params,
            )
        body = json.dumps(input_body)

        response = await asyncio.get_running_loop().run_in_executor(
            None,
            lambda: self.client.invoke_model_with_response_stream(
                body=body,
                modelId=self.model_id,
                accept="application/json",
                contentType="application/json",
            ),
        )

        async for chunk in LLMInputOutputAdapter.aprepare_output_stream(
            provider,
            response,
            stop,
            True if messages else False,
        ):
            yield chunk


class BedrockLLM(LLM, BedrockBase):
    """Bedrock models.

    To authenticate, the AWS client uses the following methods to
    automatically load credentials:
    https://boto3.amazonaws.com/v1/documentation/api/latest/guide/credentials.html

    If a specific credential profile should be used, you must pass
    the name of the profile from the ~/.aws/credentials file that is to be used.

    Make sure the credentials / roles used have the required policies to
    access the Bedrock service.
    """

    """
    Example:
        .. code-block:: python

            from bedrock_langchain.bedrock_llm import BedrockLLM

            llm = BedrockLLM(
                credentials_profile_name="default",
                model_id="amazon.titan-text-express-v1",
                streaming=True
            )

    """

    @model_validator(mode="after")
    def validate_environment(self) -> Self:
        model_id = self.model_id
        if model_id.startswith("anthropic.claude-3"):
            raise ValueError(
                "Claude v3 models are not supported by this LLM."
                "Please use `from langchain_aws import ChatBedrock` "
                "instead."
            )
<<<<<<< HEAD
        if model_id.startswith("cohere.command-r"):
            raise ValueError(
                "Command R models are not supported by this LLM."
                "Please use `from langchain_community.chat_models import BedrockChat` "
                "instead."
            )
        return super().validate_environment(values)
=======
        return self
>>>>>>> 4ca387ad

    @property
    def _llm_type(self) -> str:
        """Return type of llm."""
        return "amazon_bedrock"

    @classmethod
    def is_lc_serializable(cls) -> bool:
        """Return whether this model can be serialized by Langchain."""
        return True

    @classmethod
    def get_lc_namespace(cls) -> List[str]:
        """Get the namespace of the langchain object."""
        return ["langchain", "llms", "bedrock"]

    @property
    def lc_attributes(self) -> Dict[str, Any]:
        attributes: Dict[str, Any] = {}

        if self.region_name:
            attributes["region_name"] = self.region_name

        return attributes

    def _get_ls_params(
        self, stop: Optional[List[str]] = None, **kwargs: Any
    ) -> LangSmithParams:
        """Get standard params for tracing."""
        ls_params = super()._get_ls_params(stop=stop, **kwargs)
        ls_params["ls_provider"] = "amazon_bedrock"
        ls_params["ls_model_name"] = self.model_id
        return ls_params

    model_config = ConfigDict(
        extra="forbid",
    )

    def _stream(
        self,
        prompt: str,
        stop: Optional[List[str]] = None,
        run_manager: Optional[CallbackManagerForLLMRun] = None,
        **kwargs: Any,
    ) -> Iterator[GenerationChunk]:
        """Call out to Bedrock service with streaming.

        Args:
            prompt (str): The prompt to pass into the model
            stop (Optional[List[str]], optional): Stop sequences. These will
                override any stop sequences in the `model_kwargs` attribute.
                Defaults to None.
            run_manager (Optional[CallbackManagerForLLMRun], optional): Callback
                run managers used to process the output. Defaults to None.

        Returns:
            Iterator[GenerationChunk]: Generator that yields the streamed responses.

        Yields:
            Iterator[GenerationChunk]: Responses from the model.
        """
        return self._prepare_input_and_invoke_stream(  # type: ignore
            prompt=prompt, stop=stop, run_manager=run_manager, **kwargs
        )

    def _call(
        self,
        prompt: str,
        stop: Optional[List[str]] = None,
        run_manager: Optional[CallbackManagerForLLMRun] = None,
        **kwargs: Any,
    ) -> str:
        """Call out to Bedrock service model.

        Args:
            prompt: The prompt to pass into the model.
            stop: Optional list of stop words to use when generating.

        Returns:
            The string generated by the model.

        Example:
            .. code-block:: python

                response = llm("Tell me a joke.")
        """

        provider = self._get_provider()
        provider_stop_reason_code = self.provider_stop_reason_key_map.get(
            provider, "stop_reason"
        )

        if self.streaming:
            all_chunks: List[GenerationChunk] = []
            completion = ""
            for chunk in self._stream(
                prompt=prompt, stop=stop, run_manager=run_manager, **kwargs
            ):
                completion += chunk.text
                all_chunks.append(chunk)

            if run_manager is not None:
                chunks_generation_info = [
                    chunk.generation_info
                    for chunk in all_chunks
                    if chunk.generation_info is not None
                ]
                llm_output = _combine_generation_info_for_llm_result(
                    chunks_generation_info, provider_stop_code=provider_stop_reason_code
                )
                all_generations = [
                    Generation(text=chunk.text, generation_info=chunk.generation_info)
                    for chunk in all_chunks
                ]
                run_manager.on_llm_end(
                    LLMResult(generations=[all_generations], llm_output=llm_output)
                )

            return completion

        text, tool_calls, llm_output = self._prepare_input_and_invoke(
            prompt=prompt, stop=stop, run_manager=run_manager, **kwargs
        )
        if run_manager is not None:
            run_manager.on_llm_end(
                LLMResult(generations=[[Generation(text=text)]], llm_output=llm_output)
            )

        return text

    async def _astream(
        self,
        prompt: str,
        stop: Optional[List[str]] = None,
        run_manager: Optional[AsyncCallbackManagerForLLMRun] = None,
        **kwargs: Any,
    ) -> AsyncGenerator[GenerationChunk, None]:
        """Call out to Bedrock service with streaming.

        Args:
            prompt (str): The prompt to pass into the model
            stop (Optional[List[str]], optional): Stop sequences. These will
                override any stop sequences in the `model_kwargs` attribute.
                Defaults to None.
            run_manager (Optional[CallbackManagerForLLMRun], optional): Callback
                run managers used to process the output. Defaults to None.

        Yields:
            AsyncGenerator[GenerationChunk, None]: Generator that asynchronously yields
            the streamed responses.
        """
        async for chunk in self._aprepare_input_and_invoke_stream(
            prompt=prompt, stop=stop, run_manager=run_manager, **kwargs
        ):
            yield chunk  # type: ignore

    async def _acall(
        self,
        prompt: str,
        stop: Optional[List[str]] = None,
        run_manager: Optional[AsyncCallbackManagerForLLMRun] = None,
        **kwargs: Any,
    ) -> str:
        """Call out to Bedrock service model.

        Args:
            prompt: The prompt to pass into the model.
            stop: Optional list of stop words to use when generating.

        Returns:
            The string generated by the model.

        Example:
            .. code-block:: python

                response = await llm._acall("Tell me a joke.")
        """

        if not self.streaming:
            raise ValueError("Streaming must be set to True for async operations. ")

        provider = self._get_provider()
        provider_stop_reason_code = self.provider_stop_reason_key_map.get(
            provider, "stop_reason"
        )

        chunks = [
            chunk
            async for chunk in self._astream(
                prompt=prompt, stop=stop, run_manager=run_manager, **kwargs
            )
        ]

        if run_manager is not None:
            chunks_generation_info = [
                chunk.generation_info
                for chunk in chunks
                if chunk.generation_info is not None
            ]
            llm_output = _combine_generation_info_for_llm_result(
                chunks_generation_info, provider_stop_code=provider_stop_reason_code
            )
            generations = [
                Generation(text=chunk.text, generation_info=chunk.generation_info)
                for chunk in chunks
            ]
            await run_manager.on_llm_end(
                LLMResult(generations=[generations], llm_output=llm_output)
            )

        return "".join([chunk.text for chunk in chunks])

    def get_num_tokens(self, text: str) -> int:
        if self._model_is_anthropic:
            return get_num_tokens_anthropic(text)
        else:
            return super().get_num_tokens(text)

    def get_token_ids(self, text: str) -> List[int]:
        if self._model_is_anthropic:
            return get_token_ids_anthropic(text)
        else:
            return super().get_token_ids(text)<|MERGE_RESOLUTION|>--- conflicted
+++ resolved
@@ -984,17 +984,13 @@
                 "Please use `from langchain_aws import ChatBedrock` "
                 "instead."
             )
-<<<<<<< HEAD
         if model_id.startswith("cohere.command-r"):
             raise ValueError(
                 "Command R models are not supported by this LLM."
                 "Please use `from langchain_community.chat_models import BedrockChat` "
                 "instead."
             )
-        return super().validate_environment(values)
-=======
         return self
->>>>>>> 4ca387ad
 
     @property
     def _llm_type(self) -> str:
