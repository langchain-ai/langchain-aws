import json
import logging
from typing import Any, Dict, List, Optional, Tuple

from bedrock_agentcore.tools.code_interpreter_client import CodeInterpreter
from langchain_core.runnables.config import RunnableConfig
from langchain_core.tools import BaseTool, StructuredTool

logger = logging.getLogger(__name__)


class CodeInterpreterToolkit:
    """Toolkit for working with AWS code interpreter environment.

    This toolkit provides a set of tools for working with a remote code interpreter environment:

    * execute_code - Run code in various languages (primarily Python)
    * execute_command - Run shell commands
    * read_files - Read content of files in the environment
    * list_files - List files in directories
    * delete_files - Remove files from the environment
    * write_files - Create or update files
    * start_command_execution - Start long-running commands asynchronously
    * get_task - Check status of async tasks
    * stop_task - Stop running tasks

    The toolkit lazily initializes the code interpreter session on first use.
    It supports multiple threads by maintaining separate code interpreter sessions for each thread ID.

    Example:
        ```python

        import asyncio
        from langgraph.prebuilt import create_react_agent
        from langchain_aws.tools import create_code_interpreter_toolkit

        async def main():
            # Create and setup the code interpreter toolkit
            toolkit, code_tools = await create_code_interpreter_toolkit(region="us-west-2")

            # Create a ReAct agent using the code interpreter tools
            agent = create_react_agent(
                model="bedrock_converse:us.anthropic.claude-3-5-haiku-20241022-v1:0",
                tools=code_tools
            )

            # Create runnable config with thread ID
            config = {
                "configurable": {
                    "thread_id": "session123"
                }
            }

            # Invoke the agent with a specific task using thread ID
            result = await agent.ainvoke(
                "Create a simple Python function that calculates the factorial of a number.",
                config=config
            )

            # Cleanup when done
            await toolkit.cleanup()

            return result

        # Run the example
        asyncio.run(main())
        ```

    """  # noqa: E501

    def __init__(self, region: str = "us-west-2"):
        """
        Initialize the toolkit

        Args:
            region: AWS region for the code interpreter

        """
        self.region = region
        self._code_interpreters: Dict[str, CodeInterpreter] = {}
        self.tools: List[BaseTool] = []

    def get_tools(self) -> List[BaseTool]:
        """
        Get the list of code interpreter tools

        Returns:
            List of LangChain tools

        """
        return self.tools

    def get_tools_by_name(self) -> Dict[str, BaseTool]:
        """
        Get a dictionary of tools mapped by their names

        Returns:
            Dictionary of {tool_name: tool}

        """
        return {tool.name: tool for tool in self.tools}

    def _get_or_create_interpreter(self, config: RunnableConfig) -> CodeInterpreter:
        """
        Get or create a code interpreter for a specific config

        The config is expected to have a 'configurable' with
        'thread_id', otherwise it creates a session with 'default'
        thread ID.

        Args:
            config: Runnable config that may contain a thread_id

        Returns:
            CodeInterpreter instance for the specified thread

        """
        # Extract thread ID from config if available
        thread_id = _get_thread_id(config)

        if thread_id in self._code_interpreters:
            return self._code_interpreters[thread_id]

        # Create a new code interpreter for this thread
        code_interpreter = CodeInterpreter(region=self.region)
        code_interpreter.start()
        logger.info(
            f"Started code interpreter with session_id:{code_interpreter.session_id} for thread:{thread_id}"  # noqa: E501
        )

        # Store the interpreter
        self._code_interpreters[thread_id] = code_interpreter
        return code_interpreter

    async def _setup(self) -> List[BaseTool]:
        """
        Setup and initialize code execution tools.

        Returns:
            List of LangChain tools for code execution

        """
        if self.tools:
            return self.tools

        # Create the basic tools for code execution - this doesn't initialize any
        # code interpreter yet
        self.tools = self._create_tools()

        # Return the list of tools
        return self.tools

    def _create_tools(self) -> List[BaseTool]:
        """
        Create LangChain tools for code execution

        Returns:
            List of code execution tools

        """
        tools: List[BaseTool] = []

        # Execute code tool
        execute_code_tool = StructuredTool.from_function(
            name="execute_code",
            func=self._execute_code,
        )
        tools.append(execute_code_tool)

        # Execute command tool
        execute_command_tool = StructuredTool.from_function(
            name="execute_command",
            func=self._execute_command,
        )
        tools.append(execute_command_tool)

        # Read files tool
        read_files_tool = StructuredTool.from_function(
            name="read_files",
            func=self._read_files,
        )
        tools.append(read_files_tool)

        # List files tool
        list_files_tool = StructuredTool.from_function(
            name="list_files",
            func=self._list_files,
        )
        tools.append(list_files_tool)

        # Remove files tool
        delete_files_tool = StructuredTool.from_function(
            name="delete_files",
            func=self._remove_files,
        )
        tools.append(delete_files_tool)

        # Write files tool
        write_files_tool = StructuredTool.from_function(
            name="write_files",
            func=self._write_files,
        )
        tools.append(write_files_tool)

        # Start command execution tool
        start_command_tool = StructuredTool.from_function(
            name="start_command_execution",
            func=self._start_command_execution,
        )
        tools.append(start_command_tool)

        # Get task status tool
        get_task_tool = StructuredTool.from_function(
            name="get_task",
            func=self._get_task,
        )
        tools.append(get_task_tool)

        # Stop task tool
        stop_task_tool = StructuredTool.from_function(
            name="stop_task",
            func=self._stop_task,
        )
        tools.append(stop_task_tool)

        return tools

    def _execute_code(
        self,
        code: str,
        config: RunnableConfig,
        language: str = "python",
        clearContext: bool = False,
    ) -> str:
        """
        Executes code in the AWS code interpreter environment

        Args:
            code:
                Code to execute
            language:
                Programming language, default is python
            clearContext:
                Whether to clear execution context, default is False
            config:
                Runnable config that may contain a thread_id

        Returns:
            String containing execution results

        """
        # Get or create code interpreter for this thread using the config
        code_interpreter = self._get_or_create_interpreter(config=config)

        response = code_interpreter.invoke(
            method="executeCode",
            params={"code": code, "language": language, "clearContext": clearContext},
        )

        return _extract_output_from_stream(response)

    def _execute_command(self, command: str, config: RunnableConfig) -> str:
        """
        Execute a command synchronously

        Args:
            command: Command to execute
            config: Runnable config that may contain a thread_id

        Returns:
            String containing execution results

        """
        # Get or create code interpreter for this thread using the config
        code_interpreter = self._get_or_create_interpreter(config=config)

        response = code_interpreter.invoke(
            method="executeCommand", params={"command": command}
        )

        return _extract_output_from_stream(response)

    def _read_files(self, paths: List[str], config: RunnableConfig) -> str:
        """
        Read content of files

        Args:
            paths: List of file paths to read
            config: Runnable config that may contain a thread_id

        Returns:
            String containing file contents

        """
        # Get or create code interpreter for this thread using the config
        code_interpreter = self._get_or_create_interpreter(config=config)

        response = code_interpreter.invoke(method="readFiles", params={"paths": paths})

        return _extract_output_from_stream(response)

    def _list_files(self, config: RunnableConfig, directory_path: str = "") -> str:
        """
        List files in a directory

        Args:
            directory_path: Path to the directory to list, defaults to current directory
            config: Runnable config that may contain a thread_id

        Returns:
            String containing list of files

        """
        # Get or create code interpreter for this thread using the config
        code_interpreter = self._get_or_create_interpreter(config=config)

        response = code_interpreter.invoke(
            method="listFiles", params={"directoryPath": directory_path}
        )

        return _extract_output_from_stream(response)

    def _remove_files(self, paths: List[str], config: RunnableConfig) -> str:
        """
        Remove files from the system

        Args:
            paths: List of file paths to remove
            config: Runnable config that may contain a thread_id

        Returns:
            String containing removal result

        """
        # Get or create code interpreter for this thread using the config
        code_interpreter = self._get_or_create_interpreter(config=config)

        response = code_interpreter.invoke(
            method="removeFiles", params={"paths": paths}
        )

        return _extract_output_from_stream(response)

    def _write_files(self, files: List[Dict[str, str]], config: RunnableConfig) -> str:
        """
        Writes file content to the specified path in code env

        Is limited to writing files in the current working dir
        of the code interpreter environment. Absolute paths such
        as beginning with / are not allowed, only paths relative
        to current working dir, e.g., file.txt or dir/file.txt are
        valid paths.

        Args:
            files: List of dictionaries with path and text fields
            config: Runnable config that may contain a thread_id

        Returns:
            String containing write results

        """
        # Get or create code interpreter for this thread using the config
        code_interpreter = self._get_or_create_interpreter(config=config)

        response = code_interpreter.invoke(
            method="writeFiles", params={"content": files}
        )

        return _extract_output_from_stream(response)

    def _start_command_execution(self, command: str, config: RunnableConfig) -> str:
        """
        Start a long-running command asynchronously

        Args:
            command: Command to execute
            config: Runnable config that may contain a thread_id

        Returns:
            String containing task ID and status

        """
        # Get or create code interpreter for this thread using the config
        code_interpreter = self._get_or_create_interpreter(config=config)

        response = code_interpreter.invoke(
            method="startCommandExecution", params={"command": command}
        )

        return _extract_output_from_stream(response)

    def _get_task(self, task_id: str, config: RunnableConfig) -> str:
        """
        Get status of an async task

        Args:
            task_id: ID of the task to check
            config: Runnable config that may contain a thread_id

        Returns:
            String containing task status

        """
        # Get or create code interpreter for this thread using the config
        code_interpreter = self._get_or_create_interpreter(config=config)

        response = code_interpreter.invoke(method="getTask", params={"taskId": task_id})

        return _extract_output_from_stream(response)

    def _stop_task(self, task_id: str, config: RunnableConfig) -> str:
        """
        Stop a running task

        Args:
            task_id: ID of the task to stop
            config: Runnable config that may contain a thread_id

        Returns:
            String containing stop result

        """
        # Get or create code interpreter for this thread using the config
        code_interpreter = self._get_or_create_interpreter(config=config)

        response = code_interpreter.invoke(
            method="stopTask", params={"taskId": task_id}
        )

        return _extract_output_from_stream(response)

    async def cleanup(self, thread_id: Optional[str] = None) -> None:
        """Clean up resources

        Args:
            thread_id: Optional thread ID to clean up. If None, cleans up all sessions.

        """
        if thread_id:
            # Clean up a specific thread's session
            if thread_id in self._code_interpreters:
                try:
                    self._code_interpreters[thread_id].stop()
                    del self._code_interpreters[thread_id]
                    logger.info(
                        f"Code interpreter session for thread {thread_id} cleaned up"
                    )
                except Exception as e:
                    logger.warning(
                        f"Error stopping code interpreter for thread {thread_id}: {e}"
                    )
        else:
            # Clean up all sessions
            thread_ids = list(self._code_interpreters.keys())
            for tid in thread_ids:
                try:
                    self._code_interpreters[tid].stop()
                except Exception as e:
                    logger.warning(
                        f"Error stopping code interpreter for thread {tid}: {e}"
                    )

            self._code_interpreters = {}
            logger.info("All code interpreter sessions cleaned up")


async def create_code_interpreter_toolkit(
    region: str = "us-west-2",
) -> Tuple[CodeInterpreterToolkit, List[BaseTool]]:
    """
    Create and setup a CodeInterpreterToolkit

    Args:
        region: AWS region for code interpreter

    Returns:
        Tuple of (toolkit, tools)

    """
    toolkit = CodeInterpreterToolkit(region=region)
    # Create tools without immediately initializing the code interpreter
    tools = await toolkit._setup()
    # Code interpreter will be initialized lazily when first used
    return toolkit, tools


def _get_thread_id(config: Optional[RunnableConfig] = None) -> str:
    thread_id = "default"

    if config and isinstance(config, dict):
<<<<<<< HEAD
        thread_id = config["configurable"]["thread_id"]
=======
        thread_id = config.get("configurable", {})["thread_id"]
>>>>>>> 349e895d

    return thread_id


<<<<<<< HEAD
def _extract_output_from_stream(response):
=======
def _extract_output_from_stream(response: Any) -> str:
>>>>>>> 349e895d
    """
    Extract output from code interpreter response stream

    Args:
        response: Response from code interpreter execution

    Returns:
        Extracted output as string

    """
    output = []
    for event in response["stream"]:
        if "result" in event:
            result = event["result"]
            for content_item in result["content"]:
                if content_item["type"] == "text":
                    output.append(content_item["text"])
                if content_item["type"] == "resource":
                    resource = content_item["resource"]
                    if "text" in resource:
                        file_path = resource["uri"].replace("file://", "")
                        file_content = resource["text"]
                        output.append(f"==== File: {file_path} ====\n{file_content}\n")
                    else:
                        output.append(json.dumps(resource))

    return "\n".join(output)<|MERGE_RESOLUTION|>--- conflicted
+++ resolved
@@ -488,20 +488,12 @@
     thread_id = "default"
 
     if config and isinstance(config, dict):
-<<<<<<< HEAD
-        thread_id = config["configurable"]["thread_id"]
-=======
         thread_id = config.get("configurable", {})["thread_id"]
->>>>>>> 349e895d
 
     return thread_id
 
 
-<<<<<<< HEAD
-def _extract_output_from_stream(response):
-=======
 def _extract_output_from_stream(response: Any) -> str:
->>>>>>> 349e895d
     """
     Extract output from code interpreter response stream
 
