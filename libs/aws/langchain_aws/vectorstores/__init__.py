import importlib
from typing import TYPE_CHECKING, Any

if TYPE_CHECKING:
<<<<<<< HEAD
    from langchain_aws.vectorstores.documentdb import (
        DocumentDBVectorSearch,  # noqa: F401
    )
    from langchain_aws.vectorstores.inmemorydb import InMemoryVectorStore
    from langchain_aws.vectorstores.documentdb import MongoDBVectorStore

__all__ = [
    "InMemoryVectorStore",
    "MongoDBVectorStore",
=======
    from langchain_aws.vectorstores.inmemorydb import (
        InMemorySemanticCache,
        InMemoryVectorStore,
    )
__all__ = [
    "InMemoryVectorStore",
    "InMemorySemanticCache",
>>>>>>> cd1d4c68
]

_module_lookup = {
    "InMemoryVectorStore": "langchain_aws.vectorstores.inmemorydb",
<<<<<<< HEAD
    "MongoDBVectorStore": "langchain_aws.vectorstores.documentdb",
=======
    "InMemorySemanticCache": "langchain_aws.vectorstores.inmemorydb",
>>>>>>> cd1d4c68
}


def __getattr__(name: str) -> Any:
    if name in _module_lookup:
        module = importlib.import_module(_module_lookup[name])
        return getattr(module, name)
    raise AttributeError(f"module {__name__} has no attribute {name}")<|MERGE_RESOLUTION|>--- conflicted
+++ resolved
@@ -2,34 +2,22 @@
 from typing import TYPE_CHECKING, Any
 
 if TYPE_CHECKING:
-<<<<<<< HEAD
-    from langchain_aws.vectorstores.documentdb import (
-        DocumentDBVectorSearch,  # noqa: F401
-    )
-    from langchain_aws.vectorstores.inmemorydb import InMemoryVectorStore
     from langchain_aws.vectorstores.documentdb import MongoDBVectorStore
-
-__all__ = [
-    "InMemoryVectorStore",
-    "MongoDBVectorStore",
-=======
     from langchain_aws.vectorstores.inmemorydb import (
         InMemorySemanticCache,
         InMemoryVectorStore,
     )
 __all__ = [
+  "MongoDBVectorStore",
     "InMemoryVectorStore",
     "InMemorySemanticCache",
->>>>>>> cd1d4c68
+
 ]
 
 _module_lookup = {
-    "InMemoryVectorStore": "langchain_aws.vectorstores.inmemorydb",
-<<<<<<< HEAD
+
     "MongoDBVectorStore": "langchain_aws.vectorstores.documentdb",
-=======
     "InMemorySemanticCache": "langchain_aws.vectorstores.inmemorydb",
->>>>>>> cd1d4c68
 }
 
 
