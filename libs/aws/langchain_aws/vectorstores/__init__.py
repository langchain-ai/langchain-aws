--- conflicted
+++ resolved
@@ -8,7 +8,6 @@
     from langchain_aws.vectorstores.inmemorydb import InMemoryVectorStore
     from langchain_aws.vectorstores.documentdb import MongoDBVectorStore
 
-<<<<<<< HEAD
 __all__ = [
     "InMemoryVectorStore",
     "MongoDBVectorStore",
@@ -17,13 +16,6 @@
 _module_lookup = {
     "InMemoryVectorStore": "langchain_aws.vectorstores.inmemorydb",
     "MongoDBVectorStore": "langchain_aws.vectorstores.documentdb",
-=======
-__all__ = ["InMemoryVectorStore", "DocumentDBVectorSearch"]
-
-_module_lookup = {
-    "InMemoryVectorStore": "langchain_aws.vectorstores.inmemorydb",
-    "DocumentDBVectorSearch": "langchain_aws.vectorstores.documentdb",
->>>>>>> 05b5f76e
 }
 
 
