--- conflicted
+++ resolved
@@ -349,21 +349,12 @@
     """The bedrock client for making control plane API calls"""
 
     model_id: str = Field(alias="model")
-<<<<<<< HEAD
-    """Id of the model to call.
-
-    e.g., ``"anthropic.claude-3-sonnet-20240229-v1:0"``. This is equivalent to the
-    modelID property in the list-foundation-models api. For custom and provisioned
-    models, an ARN value is expected. See
-    https://docs.aws.amazon.com/bedrock/latest/userguide/model-ids.html#model-ids-arns
-=======
     """ID of the model to call.
     
     e.g., ``"anthropic.claude-3-sonnet-20240229-v1:0"``. This is equivalent to the 
     modelID property in the list-foundation-models api. For custom and provisioned 
     models, an ARN value is expected. See 
     https://docs.aws.amazon.com/bedrock/latest/userguide/model-ids.html#model-ids-arns 
->>>>>>> 349e895d
     for a list of all supported built-in models.
 
     """
@@ -387,19 +378,12 @@
     """The percentage of most-likely candidates that are considered for the next token.
 
     Must be 0 to 1.
-<<<<<<< HEAD
-
-    For example, if you choose a value of 0.8 for topP, the model selects from
-    the top 80% of the probability distribution of tokens that could be next in the
-    sequence."""
-=======
     
     For example, if you choose a value of 0.8 for topP, the model selects from 
     the top 80% of the probability distribution of tokens that could be next in the 
     sequence.
     
     """
->>>>>>> 349e895d
 
     region_name: Optional[str] = None
     """The aws region, e.g., `us-west-2`.
