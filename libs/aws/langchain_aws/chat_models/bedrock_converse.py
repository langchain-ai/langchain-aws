import base64
import json
import os
import re
from operator import itemgetter
from typing import (
    Any,
    Callable,
    Dict,
    Iterator,
    List,
    Literal,
    Optional,
    Sequence,
    Tuple,
    Type,
    TypeVar,
    Union,
    cast,
)

import boto3
from langchain_core.callbacks import CallbackManagerForLLMRun
from langchain_core.language_models import BaseChatModel, LanguageModelInput
from langchain_core.language_models.chat_models import LangSmithParams
from langchain_core.messages import (
    AIMessage,
    BaseMessage,
    BaseMessageChunk,
    HumanMessage,
    HumanMessageChunk,
    SystemMessage,
    ToolCall,
    ToolMessage,
    merge_message_runs,
)
from langchain_core.messages.ai import AIMessageChunk, UsageMetadata
from langchain_core.messages.tool import tool_call as create_tool_call
from langchain_core.messages.tool import tool_call_chunk
from langchain_core.output_parsers import JsonOutputKeyToolsParser, PydanticToolsParser
from langchain_core.output_parsers.base import OutputParserLike
from langchain_core.outputs import ChatGeneration, ChatGenerationChunk, ChatResult
from langchain_core.runnables import Runnable, RunnableMap, RunnablePassthrough
from langchain_core.tools import BaseTool
from langchain_core.utils import secret_from_env
from langchain_core.utils.function_calling import (
    convert_to_openai_function,
    convert_to_openai_tool,
)
from langchain_core.utils.pydantic import TypeBaseModel, is_basemodel_subclass
from pydantic import BaseModel, ConfigDict, Field, SecretStr, model_validator
from typing_extensions import Self

from langchain_aws.function_calling import ToolsOutputParser

_BM = TypeVar("_BM", bound=BaseModel)
_DictOrPydanticClass = Union[Dict[str, Any], Type[_BM], Type]


class ChatBedrockConverse(BaseChatModel):
    """Bedrock chat model integration built on the Bedrock converse API.

    This implementation will eventually replace the existing ChatBedrock implementation
    once the Bedrock converse API has feature parity with older Bedrock API.
    Specifically the converse API does not yet support custom Bedrock models.

    Setup:
        To use Amazon Bedrock make sure you've gone through all the steps described
        here: https://docs.aws.amazon.com/bedrock/latest/userguide/setting-up.html

        Once that's completed, install the LangChain integration:

        .. code-block:: bash

            pip install -U langchain-aws

    Key init args — completion params:
        model: str
            Name of BedrockConverse model to use.
        temperature: float
            Sampling temperature.
        max_tokens: Optional[int]
            Max number of tokens to generate.

    Key init args — client params:
        region_name: Optional[str]
            AWS region to use, e.g. 'us-west-2'.
        base_url: Optional[str]
            Bedrock endpoint to use. Needed if you don't want to default to us-east-
            1 endpoint.
        credentials_profile_name: Optional[str]
            The name of the profile in the ~/.aws/credentials or ~/.aws/config files.

    See full list of supported init args and their descriptions in the params section.

    Instantiate:
        .. code-block:: python

            from langchain_aws import ChatBedrockConverse

            llm = ChatBedrockConverse(
                model="anthropic.claude-3-sonnet-20240229-v1:0",
                temperature=0,
                max_tokens=None,
                # other params...
            )

    Invoke:
        .. code-block:: python

            messages = [
                ("system", "You are a helpful translator. Translate the user sentence to French."),
                ("human", "I love programming."),
            ]
            llm.invoke(messages)

        .. code-block:: python

            AIMessage(content=[{'type': 'text', 'text': "J'aime la programmation."}], response_metadata={'ResponseMetadata': {'RequestId': '9ef1e313-a4c1-4f79-b631-171f658d3c0e', 'HTTPStatusCode': 200, 'HTTPHeaders': {'date': 'Sat, 15 Jun 2024 01:19:24 GMT', 'content-type': 'application/json', 'content-length': '205', 'connection': 'keep-alive', 'x-amzn-requestid': '9ef1e313-a4c1-4f79-b631-171f658d3c0e'}, 'RetryAttempts': 0}, 'stopReason': 'end_turn', 'metrics': {'latencyMs': 609}}, id='run-754e152b-2b41-4784-9538-d40d71a5c3bc-0', usage_metadata={'input_tokens': 25, 'output_tokens': 11, 'total_tokens': 36})

    Stream:
        .. code-block:: python

            for chunk in llm.stream(messages):
                print(chunk)

        .. code-block:: python

            AIMessageChunk(content=[], id='run-da3c2606-4792-440a-ac66-72e0d1f6d117')
            AIMessageChunk(content=[{'type': 'text', 'text': 'J', 'index': 0}], id='run-da3c2606-4792-440a-ac66-72e0d1f6d117')
            AIMessageChunk(content=[{'text': "'", 'index': 0}], id='run-da3c2606-4792-440a-ac66-72e0d1f6d117')
            AIMessageChunk(content=[{'text': 'a', 'index': 0}], id='run-da3c2606-4792-440a-ac66-72e0d1f6d117')
            AIMessageChunk(content=[{'text': 'ime', 'index': 0}], id='run-da3c2606-4792-440a-ac66-72e0d1f6d117')
            AIMessageChunk(content=[{'text': ' la', 'index': 0}], id='run-da3c2606-4792-440a-ac66-72e0d1f6d117')
            AIMessageChunk(content=[{'text': ' programm', 'index': 0}], id='run-da3c2606-4792-440a-ac66-72e0d1f6d117')
            AIMessageChunk(content=[{'text': 'ation', 'index': 0}], id='run-da3c2606-4792-440a-ac66-72e0d1f6d117')
            AIMessageChunk(content=[{'text': '.', 'index': 0}], id='run-da3c2606-4792-440a-ac66-72e0d1f6d117')
            AIMessageChunk(content=[{'index': 0}], id='run-da3c2606-4792-440a-ac66-72e0d1f6d117')
            AIMessageChunk(content=[], response_metadata={'stopReason': 'end_turn'}, id='run-da3c2606-4792-440a-ac66-72e0d1f6d117')
            AIMessageChunk(content=[], response_metadata={'metrics': {'latencyMs': 581}}, id='run-da3c2606-4792-440a-ac66-72e0d1f6d117', usage_metadata={'input_tokens': 25, 'output_tokens': 11, 'total_tokens': 36})

        .. code-block:: python

            stream = llm.stream(messages)
            full = next(stream)
            for chunk in stream:
                full += chunk
            full

        .. code-block:: python

            AIMessageChunk(content=[{'type': 'text', 'text': "J'aime la programmation.", 'index': 0}], response_metadata={'stopReason': 'end_turn', 'metrics': {'latencyMs': 554}}, id='run-56a5a5e0-de86-412b-9835-624652dc3539', usage_metadata={'input_tokens': 25, 'output_tokens': 11, 'total_tokens': 36})

    Tool calling:
        .. code-block:: python

            from pydantic import BaseModel, Field

            class GetWeather(BaseModel):
                '''Get the current weather in a given location'''

                location: str = Field(..., description="The city and state, e.g. San Francisco, CA")

            class GetPopulation(BaseModel):
                '''Get the current population in a given location'''

                location: str = Field(..., description="The city and state, e.g. San Francisco, CA")

            llm_with_tools = llm.bind_tools([GetWeather, GetPopulation])
            ai_msg = llm_with_tools.invoke("Which city is hotter today and which is bigger: LA or NY?")
            ai_msg.tool_calls

        .. code-block:: python

            [{'name': 'GetWeather',
              'args': {'location': 'Los Angeles, CA'},
              'id': 'tooluse_Mspi2igUTQygp-xbX6XGVw'},
             {'name': 'GetWeather',
              'args': {'location': 'New York, NY'},
              'id': 'tooluse_tOPHiDhvR2m0xF5_5tyqWg'},
             {'name': 'GetPopulation',
              'args': {'location': 'Los Angeles, CA'},
              'id': 'tooluse__gcY_klbSC-GqB-bF_pxNg'},
             {'name': 'GetPopulation',
              'args': {'location': 'New York, NY'},
              'id': 'tooluse_-1HSoGX0TQCSaIg7cdFy8Q'}]

        See ``ChatBedrockConverse.bind_tools()`` method for more.

    Structured output:
        .. code-block:: python

            from typing import Optional

            from pydantic import BaseModel, Field

            class Joke(BaseModel):
                '''Joke to tell user.'''

                setup: str = Field(description="The setup of the joke")
                punchline: str = Field(description="The punchline to the joke")
                rating: Optional[int] = Field(description="How funny the joke is, from 1 to 10")

            structured_llm = llm.with_structured_output(Joke)
            structured_llm.invoke("Tell me a joke about cats")

        .. code-block:: python

            Joke(setup='What do you call a cat that gets all dressed up?', punchline='A purrfessional!', rating=7)

        See ``ChatBedrockConverse.with_structured_output()`` for more.

    Image input:
        .. code-block:: python

            import base64
            import httpx
            from langchain_core.messages import HumanMessage

            image_url = "https://upload.wikimedia.org/wikipedia/commons/thumb/d/dd/Gfp-wisconsin-madison-the-nature-boardwalk.jpg/2560px-Gfp-wisconsin-madison-the-nature-boardwalk.jpg"
            image_data = base64.b64encode(httpx.get(image_url).content).decode("utf-8")
            message = HumanMessage(
                content=[
                    {"type": "text", "text": "describe the weather in this image"},
                    {
                        "type": "image",
                        "source": {"type": "base64", "media_type": "image/jpeg", "data": image_data},
                    },
                ],
            )
            ai_msg = llm.invoke([message])
            ai_msg.content

        .. code-block:: python

            [{'type': 'text',
              'text': 'The image depicts a sunny day with a partly cloudy sky. The sky is a brilliant blue color with scattered white clouds drifting across. The lighting and cloud patterns suggest pleasant, mild weather conditions. The scene shows an open grassy field or meadow, indicating warm temperatures conducive for vegetation growth. Overall, the weather portrayed in this scenic outdoor image appears to be sunny with some clouds, likely representing a nice, comfortable day.'}]

    Token usage:
        .. code-block:: python

            ai_msg = llm.invoke(messages)
            ai_msg.usage_metadata

        .. code-block:: python

            {'input_tokens': 25, 'output_tokens': 11, 'total_tokens': 36}

    Response metadata
        .. code-block:: python

            ai_msg = llm.invoke(messages)
            ai_msg.response_metadata

        .. code-block:: python

            {'ResponseMetadata': {'RequestId': '776a2a26-5946-45ae-859e-82dc5f12017c',
              'HTTPStatusCode': 200,
              'HTTPHeaders': {'date': 'Mon, 17 Jun 2024 01:37:05 GMT',
               'content-type': 'application/json',
               'content-length': '206',
               'connection': 'keep-alive',
               'x-amzn-requestid': '776a2a26-5946-45ae-859e-82dc5f12017c'},
              'RetryAttempts': 0},
             'stopReason': 'end_turn',
             'metrics': {'latencyMs': 1290}}
    """  # noqa: E501

    client: Any = Field(default=None, exclude=True)  #: :meta private:

    model_id: str = Field(alias="model")
    """Id of the model to call.
    
    e.g., ``"anthropic.claude-3-sonnet-20240229-v1:0"``. This is equivalent to the 
    modelID property in the list-foundation-models api. For custom and provisioned 
    models, an ARN value is expected. See 
    https://docs.aws.amazon.com/bedrock/latest/userguide/model-ids.html#model-ids-arns 
    for a list of all supported built-in models.
    """

    max_tokens: Optional[int] = None
    """Max tokens to generate."""

    stop_sequences: Optional[List[str]] = Field(default=None, alias="stop")
    """Stop generation if any of these substrings occurs."""

    temperature: Optional[float] = None
    """Sampling temperature. Must be 0 to 1."""

    top_p: Optional[float] = None
    """The percentage of most-likely candidates that are considered for the next token.
    
    Must be 0 to 1.
    
    For example, if you choose a value of 0.8 for topP, the model selects from 
    the top 80% of the probability distribution of tokens that could be next in the 
    sequence."""

    region_name: Optional[str] = None
    """The aws region, e.g., `us-west-2`. 
    
    Falls back to AWS_DEFAULT_REGION env variable or region specified in ~/.aws/config 
    in case it is not provided here.
    """

    credentials_profile_name: Optional[str] = Field(default=None, exclude=True)
    """The name of the profile in the ~/.aws/credentials or ~/.aws/config files.
    
    Profile should either have access keys or role information specified.
    If not specified, the default credential profile or, if on an EC2 instance,
    credentials from IMDS will be used. 
    See: https://boto3.amazonaws.com/v1/documentation/api/latest/guide/credentials.html
    """

    aws_access_key_id: Optional[SecretStr] = Field(
        default_factory=secret_from_env("AWS_ACCESS_KEY_ID", default=None)
    )
    """AWS access key id. 
    
    If provided, aws_secret_access_key must also be provided.
    If not specified, the default credential profile or, if on an EC2 instance,
    credentials from IMDS will be used.
    See: https://boto3.amazonaws.com/v1/documentation/api/latest/guide/credentials.html
    
    If not provided, will be read from 'AWS_ACCESS_KEY_ID' environment variable.
    """

    aws_secret_access_key: Optional[SecretStr] = Field(
        default_factory=secret_from_env("AWS_SECRET_ACCESS_KEY", default=None)
    )
    """AWS secret_access_key. 
    
    If provided, aws_access_key_id must also be provided.
    If not specified, the default credential profile or, if on an EC2 instance,
    credentials from IMDS will be used.
    See: https://boto3.amazonaws.com/v1/documentation/api/latest/guide/credentials.html
    
    If not provided, will be read from 'AWS_SECRET_ACCESS_KEY' environment variable.
    """

    aws_session_token: Optional[SecretStr] = Field(
        default_factory=secret_from_env("AWS_SESSION_TOKEN", default=None)
    )
    """AWS session token. 
    
    If provided, aws_access_key_id and aws_secret_access_key must 
    also be provided. Not required unless using temporary credentials.
    See: https://boto3.amazonaws.com/v1/documentation/api/latest/guide/credentials.html
    
    If not provided, will be read from 'AWS_SESSION_TOKEN' environment variable.
    """

    provider: str = ""
    """The model provider, e.g., amazon, cohere, ai21, etc. 
    
    When not supplied, provider is extracted from the first part of the model_id, e.g. 
    'amazon' in 'amazon.titan-text-express-v1'. This value should be provided for model 
    ids that do not have the provider in them, like custom and provisioned models that 
    have an ARN associated with them.
    """

    endpoint_url: Optional[str] = Field(default=None, alias="base_url")
    """Needed if you don't want to default to us-east-1 endpoint"""

    config: Any = None
    """An optional botocore.config.Config instance to pass to the client."""

    guardrail_config: Optional[Dict[str, Any]] = Field(default=None, alias="guardrails")
    """Configuration information for a guardrail that you want to use in the request."""

    additional_model_request_fields: Optional[Dict[str, Any]] = None
    """Additional inference parameters that the model supports.
    
    Parameters beyond the base set of inference parameters that Converse supports in the
    inferenceConfig field.
    """

    additional_model_response_field_paths: Optional[List[str]] = None
    """Additional model parameters field paths to return in the response. 
    
    Converse returns the requested fields as a JSON Pointer object in the 
    additionalModelResponseFields field. The following is example JSON for 
    additionalModelResponseFieldPaths.
    """

    supports_tool_choice_values: Optional[
        Sequence[Literal["auto", "any", "tool"]]
    ] = None
    """Which types of tool_choice values the model supports.
    
    Inferred if not specified. Inferred as ('auto', 'any', 'tool') if a 'claude-3' 
    model is used, ('auto', 'any') if a 'mistral-large' model is used, empty otherwise.
    """

    model_config = ConfigDict(
        extra="forbid",
        populate_by_name=True,
    )

    @property
    def lc_secrets(self) -> Dict[str, str]:
        return {
            "aws_access_key_id": "AWS_ACCESS_KEY_ID",
            "aws_secret_access_key": "AWS_SECRET_ACCESS_KEY",
            "aws_session_token": "AWS_SESSION_TOKEN",
        }

    @model_validator(mode="before")
    @classmethod
    def set_disable_streaming(cls, values: Dict) -> Any:
        values["provider"] = (
            values.get("provider")
            or (values.get("model_id", values["model"])).split(".")[0]
        )

        # As of 08/05/24 only Anthropic models support streamed tool calling
        if "disable_streaming" not in values:
            values["disable_streaming"] = (
                False if "anthropic" in values["provider"] else "tool_calling"
            )
        return values

    @model_validator(mode="after")
    def validate_environment(self) -> Self:
        """Validate that AWS credentials to and python package exists in environment."""
<<<<<<< HEAD
        # Skip creating new client if passed in constructor
        if self.client is not None:
            return self

        creds = {
            "aws_access_key_id": self.aws_access_key_id,
            "aws_secret_access_key": self.aws_secret_access_key,
            "aws_session_token": self.aws_session_token,
        }
        if creds["aws_access_key_id"] and creds["aws_secret_access_key"]:
            session_params = {k: v.get_secret_value() for k, v in creds.items() if v}
        elif any(creds.values()):
            raise ValueError(
                f"If any of aws_access_key_id, aws_secret_access_key, or "
                f"aws_session_token are specified then both aws_access_key_id and "
                f"aws_secret_access_key must be specified. Only received "
                f"{(k for k, v in creds.items() if v)}."
            )
        elif self.credentials_profile_name is not None:
            session_params = {"profile_name": self.credentials_profile_name}
        else:
            # use default credentials
            session_params = {}

        try:
            session = boto3.Session(**session_params)

            self.region_name = (
                self.region_name
                or os.getenv("AWS_DEFAULT_REGION")
                or session.region_name
            )

            client_params = {
                "endpoint_url": self.endpoint_url,
                "config": self.config,
                "region_name": self.region_name,
            }
            client_params = {k: v for k, v in client_params.items() if v}
            self.client = session.client("bedrock-runtime", **client_params)
        except ValueError as e:
            raise ValueError(f"Error raised by bedrock service:\n\n{e}") from e
        except Exception as e:
            raise ValueError(
                "Could not load credentials to authenticate with AWS client. "
                "Please check that credentials in the specified "
                f"profile name are valid. Bedrock error:\n\n{e}"
            ) from e

=======
>>>>>>> cf435cf0
        # As of 08/05/24 only claude-3 and mistral-large models support tool choice:
        # https://docs.aws.amazon.com/bedrock/latest/APIReference/API_runtime_ToolChoice.html
        if self.supports_tool_choice_values is None:
            if "claude-3" in self.model_id:
                self.supports_tool_choice_values = ("auto", "any", "tool")
            elif "mistral-large" in self.model_id:
                self.supports_tool_choice_values = ("auto", "any")
            else:
                self.supports_tool_choice_values = ()

        if self.client is None:
            try:
                if self.credentials_profile_name is not None:
                    session = boto3.Session(profile_name=self.credentials_profile_name)
                else:
                    session = boto3.Session()
            except ValueError as e:
                raise ValueError(f"Error raised by bedrock service: {e}")
            except Exception as e:
                raise ValueError(
                    "Could not load credentials to authenticate with AWS client. "
                    "Please check that credentials in the specified "
                    f"profile name are valid. Bedrock error: {e}"
                ) from e

            self.region_name = (
                self.region_name
                or os.getenv("AWS_DEFAULT_REGION")
                or session.region_name
            )

            client_params = {}
            if self.region_name:
                client_params["region_name"] = self.region_name
            if self.endpoint_url:
                client_params["endpoint_url"] = self.endpoint_url
            if self.config:
                client_params["config"] = self.config

            try:
                self.client = session.client("bedrock-runtime", **client_params)
            except ValueError as e:
                raise ValueError(f"Error raised by bedrock service: {e}")
            except Exception as e:
                raise ValueError(
                    "Could not load credentials to authenticate with AWS client. "
                    "Please check that credentials in the specified "
                    f"profile name are valid. Bedrock error: {e}"
                ) from e

        return self

    def _generate(
        self,
        messages: List[BaseMessage],
        stop: Optional[List[str]] = None,
        run_manager: Optional[CallbackManagerForLLMRun] = None,
        **kwargs: Any,
    ) -> ChatResult:
        """Top Level call"""
        bedrock_messages, system = _messages_to_bedrock(messages)
        params = self._converse_params(
            stop=stop, **_snake_to_camel_keys(kwargs, excluded_keys={"inputSchema"})
        )
        response = self.client.converse(
            messages=bedrock_messages, system=system, **params
        )
        response_message = _parse_response(response)
        return ChatResult(generations=[ChatGeneration(message=response_message)])

    def _stream(
        self,
        messages: List[BaseMessage],
        stop: Optional[List[str]] = None,
        run_manager: Optional[CallbackManagerForLLMRun] = None,
        **kwargs: Any,
    ) -> Iterator[ChatGenerationChunk]:
        bedrock_messages, system = _messages_to_bedrock(messages)
        params = self._converse_params(
            stop=stop, **_snake_to_camel_keys(kwargs, excluded_keys={"inputSchema"})
        )
        response = self.client.converse_stream(
            messages=bedrock_messages, system=system, **params
        )
        for event in response["stream"]:
            if message_chunk := _parse_stream_event(event):
                yield ChatGenerationChunk(message=message_chunk)

    # TODO: Add async support once there are async bedrock.converse methods.

    def bind_tools(
        self,
        tools: Sequence[Union[Dict[str, Any], TypeBaseModel, Callable, BaseTool]],
        *,
        tool_choice: Optional[Union[dict, str, Literal["auto", "any"]]] = None,
        **kwargs: Any,
    ) -> Runnable[LanguageModelInput, BaseMessage]:
        if tool_choice:
            tool_choice = _format_tool_choice(tool_choice)
            tool_choice_type = list(tool_choice.keys())[0]
            if tool_choice_type not in list(self.supports_tool_choice_values or []):
                if self.supports_tool_choice_values:
                    supported = (
                        f"Model {self.model_id} does not currently support tool_choice "
                        f"of type {tool_choice_type}. The following tool_choice types "
                        f"are supported: {self.supports_tool_choice_values}."
                    )
                else:
                    supported = (
                        f"Model {self.model_id} does not currently support tool_choice."
                    )

                raise ValueError(
                    f"{supported} Please see "
                    f"https://docs.aws.amazon.com/bedrock/latest/APIReference/API_runtime_ToolChoice.html "  # noqa: E501
                    f"for the latest documentation on models that support tool choice."
                )
            kwargs["tool_choice"] = _format_tool_choice(tool_choice)
        return self.bind(tools=_format_tools(tools), **kwargs)

    def with_structured_output(
        self,
        schema: _DictOrPydanticClass,
        *,
        include_raw: bool = False,
        **kwargs: Any,
    ) -> Runnable[LanguageModelInput, Union[Dict, BaseModel]]:
        supports_tool_choice_values = self.supports_tool_choice_values or ()
        if "tool" in supports_tool_choice_values:
            tool_choice = convert_to_openai_function(schema)["name"]
        elif "any" in supports_tool_choice_values:
            tool_choice = "any"
        else:
            tool_choice = None
        llm = self.bind_tools([schema], tool_choice=tool_choice)
        if isinstance(schema, type) and is_basemodel_subclass(schema):
            if self.disable_streaming:
                output_parser: OutputParserLike = ToolsOutputParser(
                    first_tool_only=True, pydantic_schemas=[schema]
                )
            else:
                output_parser = PydanticToolsParser(
                    tools=[schema],
                    first_tool_only=True,
                )
        else:
            tool_name = convert_to_openai_tool(schema)["function"]["name"]
            if self.disable_streaming:
                output_parser = ToolsOutputParser(first_tool_only=True, args_only=True)
            else:
                output_parser = JsonOutputKeyToolsParser(
                    key_name=tool_name, first_tool_only=True
                )

        if include_raw:
            parser_assign = RunnablePassthrough.assign(
                parsed=itemgetter("raw") | output_parser, parsing_error=lambda _: None
            )
            parser_none = RunnablePassthrough.assign(parsed=lambda _: None)
            parser_with_fallback = parser_assign.with_fallbacks(
                [parser_none], exception_key="parsing_error"
            )
            return RunnableMap(raw=llm) | parser_with_fallback
        else:
            return llm | output_parser

    def _converse_params(
        self,
        *,
        stop: Optional[List[str]] = None,
        stopSequences: Optional[List[str]] = None,
        maxTokens: Optional[List[str]] = None,
        temperature: Optional[float] = None,
        topP: Optional[float] = None,
        tools: Optional[List] = None,
        toolChoice: Optional[dict] = None,
        modelId: Optional[str] = None,
        inferenceConfig: Optional[dict] = None,
        toolConfig: Optional[dict] = None,
        additionalModelRequestFields: Optional[dict] = None,
        additionalModelResponseFieldPaths: Optional[List[str]] = None,
        guardrailConfig: Optional[dict] = None,
    ) -> Dict[str, Any]:
        if not inferenceConfig:
            inferenceConfig = {
                "maxTokens": maxTokens or self.max_tokens,
                "temperature": temperature or self.temperature,
                "topP": self.top_p or topP,
                "stopSequences": stop or stopSequences or self.stop_sequences,
            }
        if not toolConfig and tools:
            toolChoice = _format_tool_choice(toolChoice) if toolChoice else None
            toolConfig = {"tools": _format_tools(tools), "toolChoice": toolChoice}

        return _drop_none(
            {
                "modelId": modelId or self.model_id,
                "inferenceConfig": inferenceConfig,
                "toolConfig": toolConfig,
                "additionalModelRequestFields": additionalModelRequestFields
                or self.additional_model_request_fields,
                "additionalModelResponseFieldPaths": additionalModelResponseFieldPaths
                or self.additional_model_response_field_paths,
                "guardrailConfig": guardrailConfig or self.guardrail_config,
            }
        )

    def _get_ls_params(
        self, stop: Optional[List[str]] = None, **kwargs: Any
    ) -> LangSmithParams:
        """Get standard params for tracing."""
        params = self._get_invocation_params(stop=stop, **kwargs)
        ls_params = LangSmithParams(
            ls_provider="amazon_bedrock",
            ls_model_name=self.model_id,
            ls_model_type="chat",
            ls_temperature=params.get("temperature", self.temperature),
        )
        if ls_max_tokens := params.get("max_tokens", self.max_tokens):
            ls_params["ls_max_tokens"] = ls_max_tokens
        if ls_stop := stop or params.get("stop", None):
            ls_params["ls_stop"] = ls_stop
        return ls_params

    @property
    def _llm_type(self) -> str:
        """Return type of chat model."""
        return "amazon_bedrock_converse_chat"


def _messages_to_bedrock(
    messages: List[BaseMessage],
) -> Tuple[List[Dict[str, Any]], List[Dict[str, Any]]]:
    """Handle Bedrock converse and Anthropic style content blocks"""
    bedrock_messages: List[Dict[str, Any]] = []
    bedrock_system: List[Dict[str, Any]] = []
    # Merge system, human, ai message runs because Anthropic expects (at most) 1
    # system message then alternating human/ai messages.
    messages = merge_message_runs(messages)
    for msg in messages:
        content = _anthropic_to_bedrock(msg.content)
        if isinstance(msg, HumanMessage):
            # If there's a human, tool, human message sequence, the
            # tool message will be merged with the first human message, so the second
            # human message will now be preceded by a human message and should also
            # be merged with it.
            if bedrock_messages and bedrock_messages[-1]["role"] == "user":
                bedrock_messages[-1]["content"].extend(content)
            else:
                bedrock_messages.append({"role": "user", "content": content})
        elif isinstance(msg, AIMessage):
            content = _upsert_tool_calls_to_bedrock_content(content, msg.tool_calls)
            bedrock_messages.append({"role": "assistant", "content": content})
        elif isinstance(msg, SystemMessage):
            bedrock_system.extend(content)
        elif isinstance(msg, ToolMessage):
            if bedrock_messages and bedrock_messages[-1]["role"] == "user":
                curr = bedrock_messages.pop()
            else:
                curr = {"role": "user", "content": []}

            curr["content"].append(
                {
                    "toolResult": {
                        "content": content,
                        "toolUseId": msg.tool_call_id,
                        "status": msg.status,
                    }
                }
            )
            bedrock_messages.append(curr)
        else:
            raise ValueError()
    return bedrock_messages, bedrock_system


def _parse_response(response: Dict[str, Any]) -> AIMessage:
    anthropic_content = _bedrock_to_anthropic(
        response.pop("output")["message"]["content"]
    )
    tool_calls = _extract_tool_calls(anthropic_content)
    usage = UsageMetadata(_camel_to_snake_keys(response.pop("usage")))  # type: ignore[misc]
    return AIMessage(
        content=_str_if_single_text_block(anthropic_content),  # type: ignore[arg-type]
        usage_metadata=usage,
        response_metadata=response,
        tool_calls=tool_calls,
    )


def _parse_stream_event(event: Dict[str, Any]) -> Optional[BaseMessageChunk]:
    if "messageStart" in event:
        # TODO: needed?
        return (
            AIMessageChunk(content=[])
            if event["messageStart"]["role"] == "assistant"
            else HumanMessageChunk(content=[])
        )
    elif "contentBlockStart" in event:
        block = {
            **_bedrock_to_anthropic([event["contentBlockStart"]["start"]])[0],
            "index": event["contentBlockStart"]["contentBlockIndex"],
        }
        tool_call_chunks = []
        if block["type"] == "tool_use":
            tool_call_chunks.append(
                tool_call_chunk(
                    name=block.get("name"),
                    id=block.get("id"),
                    args=block.get("input"),
                    index=event["contentBlockStart"]["contentBlockIndex"],
                )
            )
        return AIMessageChunk(content=[block], tool_call_chunks=tool_call_chunks)
    elif "contentBlockDelta" in event:
        block = {
            **_bedrock_to_anthropic([event["contentBlockDelta"]["delta"]])[0],
            "index": event["contentBlockDelta"]["contentBlockIndex"],
        }
        tool_call_chunks = []
        if block["type"] == "tool_use":
            tool_call_chunks.append(
                tool_call_chunk(
                    name=block.get("name"),
                    id=block.get("id"),
                    args=block.get("input"),
                    index=event["contentBlockDelta"]["contentBlockIndex"],
                )
            )
        return AIMessageChunk(content=[block], tool_call_chunks=tool_call_chunks)
    elif "contentBlockStop" in event:
        # TODO: needed?
        return AIMessageChunk(
            content=[{"index": event["contentBlockStop"]["contentBlockIndex"]}]
        )
    elif "messageStop" in event:
        # TODO: snake case response metadata?
        return AIMessageChunk(content=[], response_metadata=event["messageStop"])
    elif "metadata" in event:
        usage = UsageMetadata(_camel_to_snake_keys(event["metadata"].pop("usage")))  # type: ignore[misc]
        return AIMessageChunk(
            content=[], response_metadata=event["metadata"], usage_metadata=usage
        )
    elif "Exception" in list(event.keys())[0]:
        name, info = list(event.items())[0]
        raise ValueError(
            f"Received AWS exception {name}:\n\n{json.dumps(info, indent=2)}"
        )
    else:
        raise ValueError(f"Received unsupported stream event:\n\n{event}")


def _anthropic_to_bedrock(
    content: Union[str, List[Union[str, Dict[str, Any]]]],
) -> List[Dict[str, Any]]:
    if isinstance(content, str):
        content = [{"text": content}]
    bedrock_content: List[Dict[str, Any]] = []
    for block in _snake_to_camel_keys(content):
        if isinstance(block, str):
            bedrock_content.append({"text": block})
        # Assume block is already in bedrock format.
        elif "type" not in block:
            bedrock_content.append(block)
        elif block["type"] == "text":
            bedrock_content.append({"text": block["text"]})
        elif block["type"] == "image":
            # Assume block is already in bedrock format.
            if "image" in block:
                bedrock_content.append({"image": block["image"]})
            else:
                bedrock_content.append(
                    {
                        "image": {
                            "format": block["source"]["mediaType"].split("/")[1],
                            "source": {
                                "bytes": _b64str_to_bytes(block["source"]["data"])
                            },
                        }
                    }
                )
        elif block["type"] == "image_url":
            # Support OpenAI image format as well.
            bedrock_content.append(
                {"image": _format_openai_image_url(block["imageUrl"]["url"])}
            )
        elif block["type"] == "document":
            # Assume block in bedrock document format
            bedrock_content.append({"document": block["document"]})
        elif block["type"] == "tool_use":
            bedrock_content.append(
                {
                    "toolUse": {
                        "toolUseId": block["id"],
                        "input": block["input"],
                        "name": block["name"],
                    }
                }
            )
        elif block["type"] == "tool_result":
            bedrock_content.append(
                {
                    "toolResult": {
                        "toolUseId": block["toolUseId"],
                        "content": _anthropic_to_bedrock(block["content"]),
                        "status": "error" if block.get("isError") else "success",
                    }
                }
            )
        # Only needed for tool_result content blocks.
        elif block["type"] == "json":
            bedrock_content.append({"json": block["json"]})
        elif block["type"] == "guard_content":
            bedrock_content.append({"guardContent": {"text": {"text": block["text"]}}})
        else:
            raise ValueError(f"Unsupported content block type:\n{block}")
    # drop empty text blocks
    return [block for block in bedrock_content if block.get("text", True)]


def _bedrock_to_anthropic(content: List[Dict[str, Any]]) -> List[Dict[str, Any]]:
    anthropic_content = []
    for block in _camel_to_snake_keys(content):
        if "text" in block:
            anthropic_content.append({"type": "text", "text": block["text"]})
        elif "tool_use" in block:
            block["tool_use"]["id"] = block["tool_use"].pop("tool_use_id", None)
            anthropic_content.append({"type": "tool_use", **block["tool_use"]})
        elif "image" in block:
            anthropic_content.append(
                {
                    "type": "image",
                    "source": {
                        "media_type": f"image/{block['image']['format']}",
                        "type": "base64",
                        "data": _bytes_to_b64_str(block["image"]["source"]["bytes"]),
                    },
                }
            )
        elif "tool_result" in block:
            anthropic_content.append(
                {
                    "type": "tool_result",
                    "tool_use_id": block["tool_result"]["tool_use_id"],
                    "is_error": block["tool_result"].get("status") == "error",
                    "content": _bedrock_to_anthropic(block["tool_result"]["content"]),
                }
            )
        # Only occurs in content blocks of a tool_result:
        elif "json" in block:
            anthropic_content.append({"type": "json", **block})
        elif "guard_content" in block:
            anthropic_content.append(
                {
                    "type": "guard_content",
                    "guard_content": {
                        "type": "text",
                        "text": block["guard_content"]["text"]["text"],
                    },
                }
            )
        else:
            raise ValueError(
                "Unexpected content block type in content. Expected to have one of "
                "'text', 'tool_use', 'image', or 'tool_result' keys. Received:\n\n"
                f"{block}"
            )
    return anthropic_content


def _format_tools(
    tools: Sequence[Union[Dict[str, Any], TypeBaseModel, Callable, BaseTool],],
) -> List[Dict[Literal["toolSpec"], Dict[str, Union[Dict[str, Any], str]]]]:
    formatted_tools: List = []
    for tool in tools:
        if isinstance(tool, dict) and "toolSpec" in tool:
            formatted_tools.append(tool)
        else:
            spec = convert_to_openai_function(tool)
            spec["inputSchema"] = {"json": spec.pop("parameters")}
            formatted_tools.append({"toolSpec": spec})
    return formatted_tools


def _format_tool_choice(
    tool_choice: Union[Dict[str, Dict], Literal["auto", "any"], str],
) -> Dict[str, Dict[str, str]]:
    if isinstance(tool_choice, dict):
        return tool_choice
    elif tool_choice in ("auto", "any"):
        return {tool_choice: {}}
    else:
        return {"tool": {"name": tool_choice}}


def _extract_tool_calls(anthropic_content: List[dict]) -> List[ToolCall]:
    tool_calls = []
    for block in anthropic_content:
        if block["type"] == "tool_use":
            tool_calls.append(
                create_tool_call(
                    name=block["name"], args=block["input"], id=block["id"]
                )
            )
    return tool_calls


def _snake_to_camel(text: str) -> str:
    split = text.split("_")
    return "".join(split[:1] + [s.title() for s in split[1:]])


def _camel_to_snake(text: str) -> str:
    pattern = re.compile(r"(?<=[a-z])(?=[A-Z])|(?<=[A-Z])(?=[A-Z][a-z])")
    return pattern.sub("_", text).lower()


_T = TypeVar("_T")


def _camel_to_snake_keys(obj: _T) -> _T:
    if isinstance(obj, list):
        return cast(_T, [_camel_to_snake_keys(e) for e in obj])
    elif isinstance(obj, dict):
        return cast(
            _T, {_camel_to_snake(k): _camel_to_snake_keys(v) for k, v in obj.items()}
        )
    else:
        return obj


def _snake_to_camel_keys(obj: _T, excluded_keys: set = set()) -> _T:
    if isinstance(obj, list):
        return cast(
            _T, [_snake_to_camel_keys(e, excluded_keys=excluded_keys) for e in obj]
        )
    elif isinstance(obj, dict):
        _dict = {}
        for k, v in obj.items():
            if k in excluded_keys:
                _dict[k] = v
            else:
                _dict[_snake_to_camel(k)] = _snake_to_camel_keys(
                    v, excluded_keys=excluded_keys
                )
        return cast(_T, _dict)
    else:
        return obj


def _drop_none(obj: Any) -> Any:
    if isinstance(obj, dict):
        new = {k: _drop_none(v) for k, v in obj.items() if _drop_none(v) is not None}
        return new
    else:
        return obj


def _b64str_to_bytes(base64_str: str) -> bytes:
    return base64.b64decode(base64_str.encode("utf-8"))


def _bytes_to_b64_str(bytes_: bytes) -> str:
    return base64.b64encode(bytes_).decode("utf-8")


def _str_if_single_text_block(
    anthropic_content: List[Dict[str, Any]],
) -> Union[str, List[Dict[str, Any]]]:
    if len(anthropic_content) == 1 and anthropic_content[0]["type"] == "text":
        return anthropic_content[0]["text"]
    return anthropic_content


def _upsert_tool_calls_to_bedrock_content(
    content: List[Dict[str, Any]], tool_calls: List[ToolCall]
) -> List[Dict[str, Any]]:
    existing_tc_blocks = [block for block in content if "toolUse" in block]
    for tool_call in tool_calls:
        if tool_call["id"] in [
            block["toolUse"]["toolUseId"] for block in existing_tc_blocks
        ]:
            tc_block = next(
                block
                for block in existing_tc_blocks
                if block["toolUse"]["toolUseId"] == tool_call["id"]
            )
            tc_block["toolUse"]["input"] = tool_call["args"]
            tc_block["toolUse"]["name"] = tool_call["name"]
        else:
            content.append(
                {
                    "toolUse": {
                        "toolUseId": tool_call["id"],
                        "input": tool_call["args"],
                        "name": tool_call["name"],
                    }
                }
            )
    return content


def _format_openai_image_url(image_url: str) -> Dict:
    """
    Formats an image of format data:image/jpeg;base64,{b64_string}
    to a dict for bedrock api.

    And throws an error if url is not a b64 image.
    """
    regex = r"^data:image/(?P<media_type>.+);base64,(?P<data>.+)$"
    match = re.match(regex, image_url)
    if match is None:
        raise ValueError(
            "Bedrock does not currently support OpenAI-format image URLs, only "
            "base64-encoded images. Example: data:image/png;base64,'/9j/4AAQSk'..."
        )
    return {
        "format": match.group("media_type"),
        "source": {"bytes": _b64str_to_bytes(match.group("data"))},
    }<|MERGE_RESOLUTION|>--- conflicted
+++ resolved
@@ -423,58 +423,7 @@
     @model_validator(mode="after")
     def validate_environment(self) -> Self:
         """Validate that AWS credentials to and python package exists in environment."""
-<<<<<<< HEAD
-        # Skip creating new client if passed in constructor
-        if self.client is not None:
-            return self
-
-        creds = {
-            "aws_access_key_id": self.aws_access_key_id,
-            "aws_secret_access_key": self.aws_secret_access_key,
-            "aws_session_token": self.aws_session_token,
-        }
-        if creds["aws_access_key_id"] and creds["aws_secret_access_key"]:
-            session_params = {k: v.get_secret_value() for k, v in creds.items() if v}
-        elif any(creds.values()):
-            raise ValueError(
-                f"If any of aws_access_key_id, aws_secret_access_key, or "
-                f"aws_session_token are specified then both aws_access_key_id and "
-                f"aws_secret_access_key must be specified. Only received "
-                f"{(k for k, v in creds.items() if v)}."
-            )
-        elif self.credentials_profile_name is not None:
-            session_params = {"profile_name": self.credentials_profile_name}
-        else:
-            # use default credentials
-            session_params = {}
-
-        try:
-            session = boto3.Session(**session_params)
-
-            self.region_name = (
-                self.region_name
-                or os.getenv("AWS_DEFAULT_REGION")
-                or session.region_name
-            )
-
-            client_params = {
-                "endpoint_url": self.endpoint_url,
-                "config": self.config,
-                "region_name": self.region_name,
-            }
-            client_params = {k: v for k, v in client_params.items() if v}
-            self.client = session.client("bedrock-runtime", **client_params)
-        except ValueError as e:
-            raise ValueError(f"Error raised by bedrock service:\n\n{e}") from e
-        except Exception as e:
-            raise ValueError(
-                "Could not load credentials to authenticate with AWS client. "
-                "Please check that credentials in the specified "
-                f"profile name are valid. Bedrock error:\n\n{e}"
-            ) from e
-
-=======
->>>>>>> cf435cf0
+
         # As of 08/05/24 only claude-3 and mistral-large models support tool choice:
         # https://docs.aws.amazon.com/bedrock/latest/APIReference/API_runtime_ToolChoice.html
         if self.supports_tool_choice_values is None:
@@ -485,44 +434,53 @@
             else:
                 self.supports_tool_choice_values = ()
 
+        # Skip creating new client if passed in constructor
         if self.client is None:
+            creds = {
+                "aws_access_key_id": self.aws_access_key_id,
+                "aws_secret_access_key": self.aws_secret_access_key,
+                "aws_session_token": self.aws_session_token,
+            }
+            if creds["aws_access_key_id"] and creds["aws_secret_access_key"]:
+                session_params = {
+                    k: v.get_secret_value() for k, v in creds.items() if v
+                }
+            elif any(creds.values()):
+                raise ValueError(
+                    f"If any of aws_access_key_id, aws_secret_access_key, or "
+                    f"aws_session_token are specified then both aws_access_key_id and "
+                    f"aws_secret_access_key must be specified. Only received "
+                    f"{(k for k, v in creds.items() if v)}."
+                )
+            elif self.credentials_profile_name is not None:
+                session_params = {"profile_name": self.credentials_profile_name}
+            else:
+                # use default credentials
+                session_params = {}
+
             try:
-                if self.credentials_profile_name is not None:
-                    session = boto3.Session(profile_name=self.credentials_profile_name)
-                else:
-                    session = boto3.Session()
+                session = boto3.Session(**session_params)
+
+                self.region_name = (
+                    self.region_name
+                    or os.getenv("AWS_DEFAULT_REGION")
+                    or session.region_name
+                )
+
+                client_params = {
+                    "endpoint_url": self.endpoint_url,
+                    "config": self.config,
+                    "region_name": self.region_name,
+                }
+                client_params = {k: v for k, v in client_params.items() if v}
+                self.client = session.client("bedrock-runtime", **client_params)
             except ValueError as e:
-                raise ValueError(f"Error raised by bedrock service: {e}")
+                raise ValueError(f"Error raised by bedrock service:\n\n{e}") from e
             except Exception as e:
                 raise ValueError(
                     "Could not load credentials to authenticate with AWS client. "
                     "Please check that credentials in the specified "
-                    f"profile name are valid. Bedrock error: {e}"
-                ) from e
-
-            self.region_name = (
-                self.region_name
-                or os.getenv("AWS_DEFAULT_REGION")
-                or session.region_name
-            )
-
-            client_params = {}
-            if self.region_name:
-                client_params["region_name"] = self.region_name
-            if self.endpoint_url:
-                client_params["endpoint_url"] = self.endpoint_url
-            if self.config:
-                client_params["config"] = self.config
-
-            try:
-                self.client = session.client("bedrock-runtime", **client_params)
-            except ValueError as e:
-                raise ValueError(f"Error raised by bedrock service: {e}")
-            except Exception as e:
-                raise ValueError(
-                    "Could not load credentials to authenticate with AWS client. "
-                    "Please check that credentials in the specified "
-                    f"profile name are valid. Bedrock error: {e}"
+                    f"profile name are valid. Bedrock error:\n\n{e}"
                 ) from e
 
         return self
