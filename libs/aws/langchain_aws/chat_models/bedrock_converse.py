--- conflicted
+++ resolved
@@ -1118,9 +1118,6 @@
     """Handle Bedrock converse and Anthropic style content blocks"""
     bedrock_messages: List[Dict[str, Any]] = []
     bedrock_system: List[Dict[str, Any]] = []
-<<<<<<< HEAD
-    # Merge system, human, ai message runs because Anthropic expects (at most) 1
-    # system message then alternating human/ai messages.
     
     # Check if the last message is an AIMessage with trailing whitespace
     messages_copy = messages.copy()
@@ -1131,13 +1128,12 @@
             for j, block in enumerate(messages_copy[-1].content):
                 if isinstance(block, dict) and block.get("type") == "text" and isinstance(block.get("text"), str):
                     messages_copy[-1].content[j]["text"] = block["text"].rstrip()
-    
-    messages = merge_message_runs(messages_copy)
-=======
+
+                    
     # Merge system, human, ai message runs because Anthropic expects
     # (optional) system messages first, then alternating human/ai messages.
-    messages = merge_message_runs(messages)
->>>>>>> 04b3ce9e
+    messages = merge_message_runs(messages_copy)
+    
     for msg in messages:
         content = _lc_content_to_bedrock(msg.content)
         if isinstance(msg, HumanMessage):
