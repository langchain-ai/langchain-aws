--- conflicted
+++ resolved
@@ -568,13 +568,8 @@
                     self.supports_tool_choice_values = ("auto", "any", "tool")
             elif "mistral-large" in self._get_model_name():
                 self.supports_tool_choice_values = ("auto", "any")
-<<<<<<< HEAD
             elif "nova" in self._get_model_name():
-                self.supports_tool_choice_values = ["auto"]
-=======
-            elif "nova" in self.model_id:
                 self.supports_tool_choice_values = ("auto", "any", "tool")
->>>>>>> 6f3f3bb4
             else:
                 self.supports_tool_choice_values = ()
 
