import base64
import functools
import json
import logging
import re
import warnings
from operator import itemgetter
from typing import (
    Any,
    Callable,
    Dict,
    Iterator,
    List,
    Literal,
    Mapping,
    Optional,
    Sequence,
    Tuple,
    Type,
    TypeVar,
    Union,
    cast,
)

from langchain_core.callbacks import CallbackManagerForLLMRun
from langchain_core.exceptions import OutputParserException
from langchain_core.language_models import BaseChatModel, LanguageModelInput
from langchain_core.language_models.chat_models import LangSmithParams
from langchain_core.messages import (
    AIMessage,
    BaseMessage,
    BaseMessageChunk,
    HumanMessage,
    HumanMessageChunk,
    SystemMessage,
    ToolCall,
    ToolMessage,
    is_data_content_block,
    merge_message_runs,
)
from langchain_core.messages.ai import AIMessageChunk, UsageMetadata
from langchain_core.messages.tool import tool_call as create_tool_call
from langchain_core.messages.tool import tool_call_chunk
from langchain_core.output_parsers import JsonOutputKeyToolsParser, PydanticToolsParser
from langchain_core.output_parsers.base import OutputParserLike
from langchain_core.outputs import ChatGeneration, ChatGenerationChunk, ChatResult
from langchain_core.runnables import Runnable, RunnableMap, RunnablePassthrough
from langchain_core.tools import BaseTool
from langchain_core.utils import get_pydantic_field_names, secret_from_env
from langchain_core.utils.function_calling import (
    convert_to_openai_function,
    convert_to_openai_tool,
)
from langchain_core.utils.pydantic import TypeBaseModel, is_basemodel_subclass
from langchain_core.utils.utils import _build_model_kwargs
from pydantic import BaseModel, ConfigDict, Field, SecretStr, model_validator
from typing_extensions import Self

from langchain_aws.function_calling import ToolsOutputParser
from langchain_aws.utils import create_aws_client

logger = logging.getLogger(__name__)
_BM = TypeVar("_BM", bound=BaseModel)

EMPTY_CONTENT = "."

MIME_TO_FORMAT = {
    # Image formats
    "image/png": "png",
    "image/jpeg": "jpeg",
    "image/gif": "gif",
    "image/webp": "webp",
    # File formats
    "application/pdf": "pdf",
    "text/csv": "csv",
    "application/msword": "doc",
    "application/vnd.openxmlformats-officedocument.wordprocessingml.document": "docx",
    "application/vnd.ms-excel": "xls",
    "application/vnd.openxmlformats-officedocument.spreadsheetml.sheet": "xlsx",
    "text/html": "html",
    "text/plain": "txt",
    "text/markdown": "md",
    # Video formats
    "video/x-matroska": "mkv",
    "video/quicktime": "mov",
    "video/mp4": "mp4",
    "video/webm": "webm",
    "video/x-flv": "flv",
    "video/mpeg": "mpeg",
    "video/x-ms-wmv": "wmv",
    "video/3gpp": "three_gp",
}

_DictOrPydanticClass = Union[Dict[str, Any], Type[_BM], Type]


class ChatBedrockConverse(BaseChatModel):
    """Bedrock chat model integration built on the Bedrock converse API.

    This implementation will eventually replace the existing ChatBedrock implementation
    once the Bedrock converse API has feature parity with older Bedrock API.
    Specifically the converse API does not yet support custom Bedrock models.

    Setup:
        To use Amazon Bedrock make sure you've gone through all the steps described
        here: https://docs.aws.amazon.com/bedrock/latest/userguide/setting-up.html

        Once that's completed, install the LangChain integration:

        .. code-block:: bash

            pip install -U langchain-aws

    Key init args — completion params:
        model: str
            Name of BedrockConverse model to use.
        temperature: float
            Sampling temperature.
        max_tokens: Optional[int]
            Max number of tokens to generate.

    Key init args — client params:
        region_name: Optional[str]
            AWS region to use, e.g. 'us-west-2'.
        base_url: Optional[str]
            Bedrock endpoint to use. Needed if you don't want to default to us-east-
            1 endpoint.
        credentials_profile_name: Optional[str]
            The name of the profile in the ~/.aws/credentials or ~/.aws/config files.

    See full list of supported init args and their descriptions in the params section.

    Instantiate:
        .. code-block:: python

            from langchain_aws import ChatBedrockConverse

            llm = ChatBedrockConverse(
                model="anthropic.claude-3-sonnet-20240229-v1:0",
                temperature=0,
                max_tokens=None,
                # other params...
            )

    Invoke:
        .. code-block:: python

            messages = [
                ("system", "You are a helpful translator. Translate the user sentence to French."),
                ("human", "I love programming."),
            ]
            llm.invoke(messages)

        .. code-block:: python

            AIMessage(content=[{'type': 'text', 'text': "J'aime la programmation."}], response_metadata={'ResponseMetadata': {'RequestId': '9ef1e313-a4c1-4f79-b631-171f658d3c0e', 'HTTPStatusCode': 200, 'HTTPHeaders': {'date': 'Sat, 15 Jun 2024 01:19:24 GMT', 'content-type': 'application/json', 'content-length': '205', 'connection': 'keep-alive', 'x-amzn-requestid': '9ef1e313-a4c1-4f79-b631-171f658d3c0e'}, 'RetryAttempts': 0}, 'stopReason': 'end_turn', 'metrics': {'latencyMs': 609}}, id='run-754e152b-2b41-4784-9538-d40d71a5c3bc-0', usage_metadata={'input_tokens': 25, 'output_tokens': 11, 'total_tokens': 36})

    Stream:
        .. code-block:: python

            for chunk in llm.stream(messages):
                print(chunk)

        .. code-block:: python

            AIMessageChunk(content=[], id='run-da3c2606-4792-440a-ac66-72e0d1f6d117')
            AIMessageChunk(content=[{'type': 'text', 'text': 'J', 'index': 0}], id='run-da3c2606-4792-440a-ac66-72e0d1f6d117')
            AIMessageChunk(content=[{'text': "'", 'index': 0}], id='run-da3c2606-4792-440a-ac66-72e0d1f6d117')
            AIMessageChunk(content=[{'text': 'a', 'index': 0}], id='run-da3c2606-4792-440a-ac66-72e0d1f6d117')
            AIMessageChunk(content=[{'text': 'ime', 'index': 0}], id='run-da3c2606-4792-440a-ac66-72e0d1f6d117')
            AIMessageChunk(content=[{'text': ' la', 'index': 0}], id='run-da3c2606-4792-440a-ac66-72e0d1f6d117')
            AIMessageChunk(content=[{'text': ' programm', 'index': 0}], id='run-da3c2606-4792-440a-ac66-72e0d1f6d117')
            AIMessageChunk(content=[{'text': 'ation', 'index': 0}], id='run-da3c2606-4792-440a-ac66-72e0d1f6d117')
            AIMessageChunk(content=[{'text': '.', 'index': 0}], id='run-da3c2606-4792-440a-ac66-72e0d1f6d117')
            AIMessageChunk(content=[{'index': 0}], id='run-da3c2606-4792-440a-ac66-72e0d1f6d117')
            AIMessageChunk(content=[], response_metadata={'stopReason': 'end_turn'}, id='run-da3c2606-4792-440a-ac66-72e0d1f6d117')
            AIMessageChunk(content=[], response_metadata={'metrics': {'latencyMs': 581}}, id='run-da3c2606-4792-440a-ac66-72e0d1f6d117', usage_metadata={'input_tokens': 25, 'output_tokens': 11, 'total_tokens': 36})

        .. code-block:: python

            stream = llm.stream(messages)
            full = next(stream)
            for chunk in stream:
                full += chunk
            full

        .. code-block:: python

            AIMessageChunk(content=[{'type': 'text', 'text': "J'aime la programmation.", 'index': 0}], response_metadata={'stopReason': 'end_turn', 'metrics': {'latencyMs': 554}}, id='run-56a5a5e0-de86-412b-9835-624652dc3539', usage_metadata={'input_tokens': 25, 'output_tokens': 11, 'total_tokens': 36})

    Tool calling:
        .. code-block:: python

            from pydantic import BaseModel, Field

            class GetWeather(BaseModel):
                '''Get the current weather in a given location'''

                location: str = Field(..., description="The city and state, e.g. San Francisco, CA")

            class GetPopulation(BaseModel):
                '''Get the current population in a given location'''

                location: str = Field(..., description="The city and state, e.g. San Francisco, CA")

            llm_with_tools = llm.bind_tools([GetWeather, GetPopulation])
            ai_msg = llm_with_tools.invoke("Which city is hotter today and which is bigger: LA or NY?")
            ai_msg.tool_calls

        .. code-block:: python

            [{'name': 'GetWeather',
              'args': {'location': 'Los Angeles, CA'},
              'id': 'tooluse_Mspi2igUTQygp-xbX6XGVw'},
             {'name': 'GetWeather',
              'args': {'location': 'New York, NY'},
              'id': 'tooluse_tOPHiDhvR2m0xF5_5tyqWg'},
             {'name': 'GetPopulation',
              'args': {'location': 'Los Angeles, CA'},
              'id': 'tooluse__gcY_klbSC-GqB-bF_pxNg'},
             {'name': 'GetPopulation',
              'args': {'location': 'New York, NY'},
              'id': 'tooluse_-1HSoGX0TQCSaIg7cdFy8Q'}]

        See ``ChatBedrockConverse.bind_tools()`` method for more.

    Structured output:
        .. code-block:: python

            from typing import Optional

            from pydantic import BaseModel, Field

            class Joke(BaseModel):
                '''Joke to tell user.'''

                setup: str = Field(description="The setup of the joke")
                punchline: str = Field(description="The punchline to the joke")
                rating: Optional[int] = Field(description="How funny the joke is, from 1 to 10")

            structured_llm = llm.with_structured_output(Joke)
            structured_llm.invoke("Tell me a joke about cats")

        .. code-block:: python

            Joke(setup='What do you call a cat that gets all dressed up?', punchline='A purrfessional!', rating=7)

        See ``ChatBedrockConverse.with_structured_output()`` for more.

    Extended thinking:
        Some models, such as Claude 3.7 Sonnet, support an extended thinking
        feature that outputs the step-by-step reasoning process that led to an
        answer.

        To use it, specify the ``thinking`` parameter when initializing
        ``ChatBedrockConverse`` as shown below.

        You will need to specify a token budget to use this feature. See usage example:

        .. code-block:: python

            from langchain_aws import ChatBedrockConverse

            thinking_params= {
                "thinking": {
                    "type": "enabled",
                    "budget_tokens": 2000
                }
            }

            llm = ChatBedrockConverse(
                model="us.anthropic.claude-3-7-sonnet-20250219-v1:0",
                max_tokens=5000,
                region_name="us-west-2",
                additional_model_request_fields=thinking_params,
            )

            response = llm.invoke("What is the cube root of 50.653?")
            print(response.content)

        .. code-block:: python

            [
                {'type': 'reasoning_content', 'reasoning_content': {'type': 'text', 'text': 'I need to calculate the cube root of... ', 'signature': '...'}},
                {'type': 'text', 'text': 'The cube root of 50.653 is...'}
            ]

    Image input:
        .. code-block:: python

            import base64
            import httpx
            from langchain_core.messages import HumanMessage

            image_url = "https://upload.wikimedia.org/wikipedia/commons/thumb/d/dd/Gfp-wisconsin-madison-the-nature-boardwalk.jpg/2560px-Gfp-wisconsin-madison-the-nature-boardwalk.jpg"
            image_data = base64.b64encode(httpx.get(image_url).content).decode("utf-8")
            message = HumanMessage(
                content=[
                    {"type": "text", "text": "describe the weather in this image"},
                    {
                        "type": "image",
                        "source": {"type": "base64", "media_type": "image/jpeg", "data": image_data},
                    },
                ],
            )
            ai_msg = llm.invoke([message])
            ai_msg.content

        .. code-block:: python

            [{'type': 'text',
              'text': 'The image depicts a sunny day with a partly cloudy sky. The sky is a brilliant blue color with scattered white clouds drifting across. The lighting and cloud patterns suggest pleasant, mild weather conditions. The scene shows an open grassy field or meadow, indicating warm temperatures conducive for vegetation growth. Overall, the weather portrayed in this scenic outdoor image appears to be sunny with some clouds, likely representing a nice, comfortable day.'}]

    Token usage:
        .. code-block:: python

            ai_msg = llm.invoke(messages)
            ai_msg.usage_metadata

        .. code-block:: python

            {'input_tokens': 25, 'output_tokens': 11, 'total_tokens': 36}

    Response metadata
        .. code-block:: python

            ai_msg = llm.invoke(messages)
            ai_msg.response_metadata

        .. code-block:: python

            {'ResponseMetadata': {'RequestId': '776a2a26-5946-45ae-859e-82dc5f12017c',
              'HTTPStatusCode': 200,
              'HTTPHeaders': {'date': 'Mon, 17 Jun 2024 01:37:05 GMT',
               'content-type': 'application/json',
               'content-length': '206',
               'connection': 'keep-alive',
               'x-amzn-requestid': '776a2a26-5946-45ae-859e-82dc5f12017c'},
              'RetryAttempts': 0},
             'stopReason': 'end_turn',
             'metrics': {'latencyMs': 1290}}
    """  # noqa: E501

    client: Any = Field(default=None, exclude=True)  #: :meta private:
    """The bedrock runtime client for making data plane API calls"""

    bedrock_client: Any = Field(default=None, exclude=True)  #: :meta private:
    """The bedrock client for making control plane API calls"""

    model_id: str = Field(alias="model")
    """Id of the model to call.
    
    e.g., ``"anthropic.claude-3-sonnet-20240229-v1:0"``. This is equivalent to the 
    modelID property in the list-foundation-models api. For custom and provisioned 
    models, an ARN value is expected. See 
    https://docs.aws.amazon.com/bedrock/latest/userguide/model-ids.html#model-ids-arns 
    for a list of all supported built-in models.
    """

    base_model_id: Optional[str] = Field(default=None, alias="base_model")
    """An optional field to pass the base model id. If provided, this will be used over 
    the value of model_id to identify the base model.
    """

    max_tokens: Optional[int] = None
    """Max tokens to generate."""

    stop_sequences: Optional[List[str]] = Field(default=None, alias="stop")
    """Stop generation if any of these substrings occurs."""

    temperature: Optional[float] = None
    """Sampling temperature. Must be 0 to 1."""

    top_p: Optional[float] = None
    """The percentage of most-likely candidates that are considered for the next token.
    
    Must be 0 to 1.
    
    For example, if you choose a value of 0.8 for topP, the model selects from 
    the top 80% of the probability distribution of tokens that could be next in the 
    sequence."""

    region_name: Optional[str] = None
    """The aws region, e.g., `us-west-2`. 
    
    Falls back to AWS_REGION or AWS_DEFAULT_REGION env variable or region specified in 
    ~/.aws/config in case it is not provided here.
    """

    credentials_profile_name: Optional[str] = Field(default=None, exclude=True)
    """The name of the profile in the ~/.aws/credentials or ~/.aws/config files.
    
    Profile should either have access keys or role information specified.
    If not specified, the default credential profile or, if on an EC2 instance,
    credentials from IMDS will be used. 
    See: https://boto3.amazonaws.com/v1/documentation/api/latest/guide/credentials.html
    """

    aws_access_key_id: Optional[SecretStr] = Field(
        default_factory=secret_from_env("AWS_ACCESS_KEY_ID", default=None)
    )
    """AWS access key id. 
    
    If provided, aws_secret_access_key must also be provided.
    If not specified, the default credential profile or, if on an EC2 instance,
    credentials from IMDS will be used.
    See: https://boto3.amazonaws.com/v1/documentation/api/latest/guide/credentials.html
    
    If not provided, will be read from 'AWS_ACCESS_KEY_ID' environment variable.
    """

    aws_secret_access_key: Optional[SecretStr] = Field(
        default_factory=secret_from_env("AWS_SECRET_ACCESS_KEY", default=None)
    )
    """AWS secret_access_key. 
    
    If provided, aws_access_key_id must also be provided.
    If not specified, the default credential profile or, if on an EC2 instance,
    credentials from IMDS will be used.
    See: https://boto3.amazonaws.com/v1/documentation/api/latest/guide/credentials.html
    
    If not provided, will be read from 'AWS_SECRET_ACCESS_KEY' environment variable.
    """

    aws_session_token: Optional[SecretStr] = Field(
        default_factory=secret_from_env("AWS_SESSION_TOKEN", default=None)
    )
    """AWS session token. 
    
    If provided, aws_access_key_id and aws_secret_access_key must 
    also be provided. Not required unless using temporary credentials.
    See: https://boto3.amazonaws.com/v1/documentation/api/latest/guide/credentials.html
    
    If not provided, will be read from 'AWS_SESSION_TOKEN' environment variable.
    """

    provider: str = ""
    """The model provider, e.g., amazon, cohere, ai21, etc. 
    
    When not supplied, provider is extracted from the first part of the model_id, e.g. 
    'amazon' in 'amazon.titan-text-express-v1'. This value should be provided for model 
    ids that do not have the provider in them, like custom and provisioned models that 
    have an ARN associated with them.
    """

    endpoint_url: Optional[str] = Field(default=None, alias="base_url")
    """Needed if you don't want to default to us-east-1 endpoint"""

    config: Any = None
    """An optional botocore.config.Config instance to pass to the client."""

    guardrail_config: Optional[Dict[str, Any]] = Field(default=None, alias="guardrails")
    """Configuration information for a guardrail that you want to use in the request."""

    additional_model_request_fields: Optional[Dict[str, Any]] = None
    """Additional inference parameters that the model supports.
    
    Parameters beyond the base set of inference parameters that Converse supports in the
    inferenceConfig field.
    """

    additional_model_response_field_paths: Optional[List[str]] = None
    """Additional model parameters field paths to return in the response. 
    
    Converse returns the requested fields as a JSON Pointer object in the 
    additionalModelResponseFields field. The following is example JSON for 
    additionalModelResponseFieldPaths.
    """

    supports_tool_choice_values: Optional[
        Sequence[Literal["auto", "any", "tool"]]
    ] = None
    """Which types of tool_choice values the model supports.
    
    Inferred if not specified. Inferred as ('auto', 'any', 'tool') if a 'claude-3' 
    model is used, ('auto', 'any') if a 'mistral-large' model is used, 
    ('auto') if a 'nova' model is used, empty otherwise.
    """

    performance_config: Optional[Mapping[str, Any]] = Field(
        default=None,
        description="""Performance configuration settings for latency optimization.
        
        Example:
            performance_config={'latency': 'optimized'}
        If not provided, defaults to standard latency.
        """,
    )

    request_metadata: Optional[Dict[str, str]] = None
    """Key-Value pairs that you can use to filter invocation logs."""

    guard_last_turn_only: bool = False
    """Boolean flag for applying the guardrail to only the last turn."""

    raw_blocks: Optional[List[Dict[str, Any]]] = None
    """Raw Bedrock message blocks that can be passed in.
    LangChain will relay them unchanged, enabling any combination of content block types.
    This is useful for custom guardrail wrapping
    """

    model_config = ConfigDict(
        extra="forbid",
        populate_by_name=True,
    )

    @classmethod
    def create_cache_point(cls, cache_type: str = "default") -> Dict[str, Any]:
        """Create a prompt caching configuration for Bedrock.
        Args:
            cache_type: Type of cache point. Default is "default".
        Returns:
            Dictionary containing prompt caching configuration.
        """
        return {"cachePoint": {"type": cache_type}}

    @model_validator(mode="before")
    @classmethod
    def build_extra(cls, values: dict[str, Any]) -> Any:
        """Build extra kwargs from additional params that were passed in."""
        all_required_field_names = get_pydantic_field_names(cls)
        values = _build_model_kwargs(values, all_required_field_names)

        # Merge model_kwargs (name assumed in langchain-core) and
        # additional_model_request_fields (name used in ChatBedrockConverse)
        model_kwargs = values.pop("model_kwargs", {})
        additional_model_request_fields = values.pop(
            "additional_model_request_fields", {}
        )
        if additional_model_request_fields or model_kwargs:
            values["additional_model_request_fields"] = {
                **model_kwargs,
                **additional_model_request_fields,
            }
        return values

    @classmethod
    def _get_streaming_support(
        cls, provider: str, model_id_lower: str
    ) -> Union[bool, str]:
        """Determine streaming support for a given provider and model.

        Returns:
            True: Full streaming support
            "no_tools": Streaming supported but not with tools
            False: No streaming support
        """
        # Determine if the model supports plain-text streaming (ConverseStream)
        # Here we check based on the updated AWS documentation.
        if (
            # AI21 Jamba 1.5 models
            (provider == "ai21" and "jamba-1-5" in model_id_lower)
            or
            # Some Amazon Nova models
            (
                provider == "amazon"
                and any(
                    x in model_id_lower
                    for x in ["nova-lite", "nova-micro", "nova-pro", "nova-premier"]
                )
            )
            or
            # Anthropic Claude 3 and newer models
            (
                provider == "anthropic"
                and any(
                    x in model_id_lower
                    for x in ["claude-3", "claude-sonnet-4", "claude-opus-4"]
                )
            )
            or
            # OpenAI gpt-oss models
            (provider == "openai" and "gpt-oss" in model_id_lower)
            or
            # Cohere Command R models
            (provider == "cohere" and "command-r" in model_id_lower)
        ):
            return True
        elif (
            # AI21 Jamba-Instruct model
            (provider == "ai21" and "jamba-instruct" in model_id_lower)
            or
            # Amazon Titan Text models
            (provider == "amazon" and "titan-text" in model_id_lower)
            or
            # Anthropic older Claude models (Claude 2, Claude 2.1, Claude Instant)
            (
                provider == "anthropic"
                and any(x in model_id_lower for x in ["claude-v2", "claude-instant"])
            )
            or
            # Cohere Command (non-R) models
            (
                provider == "cohere"
                and "command" in model_id_lower
                and "command-r" not in model_id_lower
            )
            or
            # All Meta Llama models
            (provider == "meta")
            or
            # All Mistral models
            (provider == "mistral")
            or
            # DeepSeek-R1 models
            (provider == "deepseek" and "r1" in model_id_lower)
            or
            # Writer Palmyra models
            (provider == "writer" and "palmyra" in model_id_lower)
        ):
            return "no_tools"
        else:
            return False

    @model_validator(mode="before")
    @classmethod
    def set_disable_streaming(cls, values: Dict) -> Any:
        model_id = values.get("model_id", values.get("model"))

        # Extract provider from the model_id
        # (e.g., "amazon", "anthropic", "ai21", "meta", "mistral")
        if "provider" not in values or values["provider"] == "":
            if model_id.startswith("arn"):
                raise ValueError(
                    "Model provider should be supplied when passing a model ARN as model_id."
                )
            model_parts = model_id.split(".")
            values["provider"] = (
                model_parts[-2] if len(model_parts) > 1 else model_parts[0]
            )

        provider = values["provider"]

        model_id_lower = values.get(
            "base_model_id", values.get("base_model", model_id)
        ).lower()

        streaming_support = cls._get_streaming_support(provider, model_id_lower)

        # Set the disable_streaming flag accordingly:
        # - If streaming is supported (plain streaming),
        #       we want streaming enabled (i.e. disable_streaming == False).
        # - If the model supports streaming only in non-tool mode ("no_tools"),
        #       then we must force disable streaming when tools are used.
        # - Otherwise, if streaming is not supported, we set disable_streaming to True.
        if "disable_streaming" not in values:
            if not streaming_support:
                values["disable_streaming"] = True
            elif streaming_support == "no_tools":
                values["disable_streaming"] = "tool_calling"
            else:
                values["disable_streaming"] = False

        return values

    @model_validator(mode="after")
    def validate_environment(self) -> Self:
        """Validate that AWS credentials to and python package exists in environment."""

        # Skip creating new client if passed in constructor
        if self.client is None:
            self.client = create_aws_client(
                region_name=self.region_name,
                credentials_profile_name=self.credentials_profile_name,
                aws_access_key_id=self.aws_access_key_id,
                aws_secret_access_key=self.aws_secret_access_key,
                aws_session_token=self.aws_session_token,
                endpoint_url=self.endpoint_url,
                config=self.config,
                service_name="bedrock-runtime",
            )

        # Create bedrock client for control plane API call
        if self.bedrock_client is None:
            bedrock_client_cfg = {}
            if self.client:
                try:
                    if hasattr(self.client, 'meta') and hasattr(self.client.meta, 'region_name'):
                        bedrock_client_cfg['region_name'] = self.client.meta.region_name
                except (AttributeError, TypeError):
                    pass
                
            self.bedrock_client = create_aws_client(
                region_name=self.region_name or bedrock_client_cfg.get('region_name'),
                credentials_profile_name=self.credentials_profile_name,
                aws_access_key_id=self.aws_access_key_id,
                aws_secret_access_key=self.aws_secret_access_key,
                aws_session_token=self.aws_session_token,
                endpoint_url=self.endpoint_url,
                config=self.config,
                service_name="bedrock",
            )

        # Handle streaming configuration for application inference profiles
        if "application-inference-profile" in self.model_id:
            self._configure_streaming_for_resolved_model()

        # As of 12/03/24:
        # only claude-3/4, mistral-large, and nova models support tool choice:
        # https://docs.aws.amazon.com/bedrock/latest/APIReference/API_runtime_ToolChoice.html
        if self.supports_tool_choice_values is None:
            base_model = self._get_base_model()
            if "claude" in base_model:
                # Tool choice not supported when thinking is enabled
                thinking_params = (self.additional_model_request_fields or {}).get(
                    "thinking", {}
                )
                if (
<<<<<<< HEAD
                        "claude-3-7-sonnet" in self._get_base_model()
                        and thinking_params.get("type") == "enabled"
=======
                    "claude-3-7-sonnet" in base_model
                    and thinking_params.get("type") == "enabled"
>>>>>>> 04b3ce9e
                ):
                    self.supports_tool_choice_values = ()
                else:
                    self.supports_tool_choice_values = ("auto", "any", "tool")
            elif "llama4" in base_model:
                self.supports_tool_choice_values = ("auto",)
            elif "llama3" in base_model:
                if any(x in base_model for x in ("llama3-1", "llama3-3")):
                    self.supports_tool_choice_values = ("auto",)
                elif "llama3-2" in base_model:
                    if any(x in base_model for x in ("11b", "90b")):
                        self.supports_tool_choice_values = ("auto",)
                    else:
                        self.supports_tool_choice_values = ()
                else:
                    self.supports_tool_choice_values = ()
            elif "mistral-large" in base_model:
                self.supports_tool_choice_values = ("auto", "any")
            elif "nova" in base_model:
                self.supports_tool_choice_values = ("auto", "any", "tool")
            else:
                self.supports_tool_choice_values = ()

        if self.guard_last_turn_only and not self.guardrail_config:
            raise ValueError(
                "`guard_last_turn_only=True` but no `guardrail_config` supplied. "
                "Provide a guardrail via `guardrail_config` or "
                "disable `guard_last_turn_only`."
            )

        return self

    def _get_base_model(self) -> str:
        # identify the base model id used in the application inference profile (AIP)
        # Format: arn:aws:bedrock:us-east-1:<accountId>:application-inference-profile/<id>
        if (
            self.base_model_id is None
            and "application-inference-profile" in self.model_id
        ):
            response = self.bedrock_client.get_inference_profile(
                inferenceProfileIdentifier=self.model_id
            )
            if "models" in response and len(response["models"]) > 0:
                model_arn = response["models"][0]["modelArn"]
                # Format: arn:aws:bedrock:region::foundation-model/provider.model-name
                self.base_model_id = model_arn.split("/")[-1]
        return self.base_model_id if self.base_model_id else self.model_id

    def _configure_streaming_for_resolved_model(self) -> None:
        """Configure streaming support after resolving the base model for application inference profiles."""
        base_model = self._get_base_model()
        model_id_lower = base_model.lower()

        streaming_support = self._get_streaming_support(self.provider, model_id_lower)

        # Set the disable_streaming flag accordingly
        if not streaming_support:
            self.disable_streaming = True
        elif streaming_support == "no_tools":
            self.disable_streaming = "tool_calling"
        else:
            self.disable_streaming = False

    def _apply_guard_last_turn_only(self, messages: List[Dict[str, Any]]) -> None:
        for msg in reversed(messages):
            if msg.get("role") == "user":
                new_content = []
                for block in msg["content"]:
                    if "text" in block:
                        new_content.append(
                            {"guardContent": {"text": {"text": block["text"]}}}
                        )
                    else:
                        new_content.append(block)
                msg["content"] = new_content
                break

    def _generate(
        self,
        messages: List[BaseMessage],
        stop: Optional[List[str]] = None,
        run_manager: Optional[CallbackManagerForLLMRun] = None,
        **kwargs: Any,
    ) -> ChatResult:
        """Top Level call"""

        if self.raw_blocks is not None:
            logger.debug(f"Using raw blocks: {self.raw_blocks}")
            bedrock_messages, system = self.raw_blocks, []
        else:
            bedrock_messages, system = _messages_to_bedrock(messages)
            if self.guard_last_turn_only:
                logger.debug("Applying selective guardrail to only the last turn")
                self._apply_guard_last_turn_only(bedrock_messages)

        logger.debug(f"input message to bedrock: {bedrock_messages}")
        logger.debug(f"System message to bedrock: {system}")
        params = self._converse_params(
            stop=stop,
            **_snake_to_camel_keys(
                kwargs, excluded_keys={"inputSchema", "properties", "thinking"}
            ),
        )

        # Check for tool blocks without toolConfig and handle conversion
        if params.get("toolConfig") is None and _has_tool_use_or_result_blocks(bedrock_messages):
            logger.warning(
                "Tool messages (toolUse/toolResult) detected without toolConfig. "
                "Converting tool blocks to text format to avoid ValidationException."
            )
            warnings.warn(
                "Tool messages were passed without toolConfig, converting to text format",
                RuntimeWarning,
            )

            bedrock_messages = _convert_tool_blocks_to_text(bedrock_messages)
            logger.debug(f"converted input messages: {bedrock_messages}")

        logger.debug(f"Input params: {params}")
        logger.info("Using Bedrock Converse API to generate response")
        response = self.client.converse(
            messages=bedrock_messages, system=system, **params
        )
        logger.debug(f"Response from Bedrock: {response}")
        response_message = _parse_response(response)
        response_message.response_metadata["model_name"] = self.model_id
        return ChatResult(generations=[ChatGeneration(message=response_message)])

    def _stream(
        self,
        messages: List[BaseMessage],
        stop: Optional[List[str]] = None,
        run_manager: Optional[CallbackManagerForLLMRun] = None,
        **kwargs: Any,
    ) -> Iterator[ChatGenerationChunk]:
        if self.raw_blocks is not None:
            logger.debug(f"Using raw blocks: {self.raw_blocks}")
            bedrock_messages, system = self.raw_blocks, []
        else:
            bedrock_messages, system = _messages_to_bedrock(messages)
            if self.guard_last_turn_only:
                logger.debug("Applying selective guardrail to only the last turn")
                self._apply_guard_last_turn_only(bedrock_messages)

        params = self._converse_params(
            stop=stop,
            **_snake_to_camel_keys(
                kwargs, excluded_keys={"inputSchema", "properties", "thinking"}
            ),
        )

        # Check for tool blocks without toolConfig and handle conversion
        if params.get("toolConfig") is None and _has_tool_use_or_result_blocks(bedrock_messages):
            logger.warning(
                "Tool messages (toolUse/toolResult) detected without toolConfig. "
                "Converting tool blocks to text format to avoid ValidationException."
            )
            warnings.warn(
                "Tool messages were passed without toolConfig, converting to text format",
                RuntimeWarning,
            )

            bedrock_messages = _convert_tool_blocks_to_text(bedrock_messages)
            logger.debug(f"converted input messages: {bedrock_messages}")

        response = self.client.converse_stream(
            messages=bedrock_messages, system=system, **params
        )
        added_model_name = False
        for event in response["stream"]:
            if message_chunk := _parse_stream_event(event):
                if (
                    hasattr(message_chunk, "usage_metadata")
                    and message_chunk.usage_metadata
                    and not added_model_name
                ):
                    message_chunk.response_metadata["model_name"] = self.model_id
                    if metadata := response.get("ResponseMetadata"):
                        message_chunk.response_metadata["ResponseMetadata"] = metadata
                    added_model_name = True
                generation_chunk = ChatGenerationChunk(message=message_chunk)
                if run_manager:
                    run_manager.on_llm_new_token(
                        generation_chunk.text, chunk=generation_chunk
                    )
                yield generation_chunk

    def _get_llm_for_structured_output_no_tool_choice(
        self,
        schema: Union[Dict, type],
    ) -> Runnable[LanguageModelInput, BaseMessage]:
        admonition = (
            "ChatBedrockConverse structured output relies on forced tool calling, "
            "which is not supported for this model. This method will raise "
            "langchain_core.exceptions.OutputParserException if tool calls are not "
            "generated. Consider adjusting your prompt to ensure the tool is called."
        )
        if "claude-3-7-sonnet" in self._get_base_model():
            additional_context = (
                "For Claude 3.7 Sonnet models, you can also support forced tool use "
                "by disabling `thinking`."
            )
            admonition = f"{admonition} {additional_context}"
        warnings.warn(admonition)
        try:
            llm = self.bind_tools(
                [schema],
                ls_structured_output_format={
                    "kwargs": {"method": "function_calling"},
                    "schema": convert_to_openai_tool(schema),
                },
            )
        except Exception:
            llm = self.bind_tools([schema])

        def _raise_if_no_tool_calls(message: AIMessage) -> AIMessage:
            if not message.tool_calls:
                raise OutputParserException(admonition)
            return message

        return llm | _raise_if_no_tool_calls

    # TODO: Add async support once there are async bedrock.converse methods.

    def bind_tools(
        self,
        tools: Sequence[Union[Dict[str, Any], TypeBaseModel, Callable, BaseTool]],
        *,
        tool_choice: Optional[Union[dict, str, Literal["auto", "any"]]] = None,
        **kwargs: Any,
    ) -> Runnable[LanguageModelInput, BaseMessage]:
        formatted_tools = []
        for tool in tools:
            if _is_cache_point(tool):
                formatted_tools.append(tool)
            else:
                try:
                    formatted_tools.append(convert_to_openai_tool(tool))
                except Exception:
                    formatted_tools.append(_format_tools([tool])[0])
        if tool_choice:
            tool_choice = _format_tool_choice(tool_choice)
            tool_choice_type = list(tool_choice.keys())[0]
            if tool_choice_type not in list(self.supports_tool_choice_values or []):
                if self.supports_tool_choice_values:
                    supported = (
                        f"Model {self._get_base_model()} does not currently support tool_choice "
                        f"of type {tool_choice_type}. The following tool_choice types "
                        f"are supported: {self.supports_tool_choice_values}."
                    )
                else:
                    supported = f"Model {self._get_base_model()} does not currently support tool_choice."

                raise ValueError(
                    f"{supported} Please see "
                    f"https://docs.aws.amazon.com/bedrock/latest/APIReference/API_runtime_ToolChoice.html "  # noqa: E501
                    f"for the latest documentation on models that support tool choice."
                )
            kwargs["tool_choice"] = _format_tool_choice(tool_choice)

        return self.bind(tools=formatted_tools, **kwargs)

    def with_structured_output(
        self,
        schema: _DictOrPydanticClass,
        *,
        include_raw: bool = False,
        **kwargs: Any,
    ) -> Runnable[LanguageModelInput, Union[Dict, BaseModel]]:
        supports_tool_choice_values = self.supports_tool_choice_values or ()
        if "tool" in supports_tool_choice_values:
            tool_choice = convert_to_openai_function(schema)["name"]
        elif "any" in supports_tool_choice_values:
            tool_choice = "any"
        else:
            tool_choice = None
        if tool_choice is None and "claude-3-7-sonnet" in self._get_base_model():
            # TODO: remove restriction to Claude 3.7. If a model does not support
            # forced tool calling, we we should raise an exception instead of
            # returning None when no tool calls are generated.
            llm = self._get_llm_for_structured_output_no_tool_choice(schema)
        else:
            try:
                llm = self.bind_tools(
                    [schema],
                    tool_choice=tool_choice,
                    ls_structured_output_format={
                        "kwargs": {"method": "function_calling"},
                        "schema": convert_to_openai_tool(schema),
                    },
                )
            except Exception:
                llm = self.bind_tools([schema], tool_choice=tool_choice)
        if isinstance(schema, type) and is_basemodel_subclass(schema):
            if self.disable_streaming:
                output_parser: OutputParserLike = ToolsOutputParser(
                    first_tool_only=True, pydantic_schemas=[schema]
                )
            else:
                output_parser = PydanticToolsParser(
                    tools=[schema],
                    first_tool_only=True,
                )
        else:
            tool_name = convert_to_openai_tool(schema)["function"]["name"]
            if self.disable_streaming:
                output_parser = ToolsOutputParser(first_tool_only=True, args_only=True)
            else:
                output_parser = JsonOutputKeyToolsParser(
                    key_name=tool_name, first_tool_only=True
                )

        if include_raw:
            parser_assign = RunnablePassthrough.assign(
                parsed=itemgetter("raw") | output_parser, parsing_error=lambda _: None
            )
            parser_none = RunnablePassthrough.assign(parsed=lambda _: None)
            parser_with_fallback = parser_assign.with_fallbacks(
                [parser_none], exception_key="parsing_error"
            )
            return RunnableMap(raw=llm) | parser_with_fallback
        else:
            return llm | output_parser

    def _converse_params(
        self,
        *,
        stop: Optional[List[str]] = None,
        stopSequences: Optional[List[str]] = None,
        maxTokens: Optional[List[str]] = None,
        temperature: Optional[float] = None,
        topP: Optional[float] = None,
        tools: Optional[List] = None,
        toolChoice: Optional[dict] = None,
        modelId: Optional[str] = None,
        inferenceConfig: Optional[dict] = None,
        toolConfig: Optional[dict] = None,
        additionalModelRequestFields: Optional[dict] = None,
        additionalModelResponseFieldPaths: Optional[List[str]] = None,
        guardrailConfig: Optional[dict] = None,
        performanceConfig: Optional[Mapping[str, Any]] = None,
        requestMetadata: Optional[dict] = None,
        stream: Optional[bool] = True,
    ) -> Dict[str, Any]:
        if not inferenceConfig:
            inferenceConfig = {
                "maxTokens": maxTokens or self.max_tokens,
                "temperature": temperature or self.temperature,
                "topP": self.top_p or topP,
                "stopSequences": stop or stopSequences or self.stop_sequences,
            }
        if not toolConfig and tools:
            toolChoice = _format_tool_choice(toolChoice) if toolChoice else None
            toolConfig = {"tools": _format_tools(tools), "toolChoice": toolChoice}

        return _drop_none(
            {
                "modelId": modelId or self.model_id,
                "inferenceConfig": inferenceConfig,
                "toolConfig": toolConfig,
                "additionalModelRequestFields": (
                    additionalModelRequestFields or self.additional_model_request_fields
                ),
                "additionalModelResponseFieldPaths": (
                    additionalModelResponseFieldPaths
                    or self.additional_model_response_field_paths
                ),
                "guardrailConfig": guardrailConfig or self.guardrail_config,
                "performanceConfig": performanceConfig or self.performance_config,
                "requestMetadata": requestMetadata or self.request_metadata,
            }
        )

    def _get_ls_params(
        self, stop: Optional[List[str]] = None, **kwargs: Any
    ) -> LangSmithParams:
        """Get standard params for tracing."""
        params = self._get_invocation_params(stop=stop, **kwargs)
        ls_params = LangSmithParams(
            ls_provider="amazon_bedrock",
            ls_model_name=self.model_id,
            ls_model_type="chat",
            ls_temperature=params.get("temperature", self.temperature),
        )
        if ls_max_tokens := params.get("max_tokens", self.max_tokens):
            ls_params["ls_max_tokens"] = ls_max_tokens
        if ls_stop := stop or params.get("stop", None):
            ls_params["ls_stop"] = ls_stop
        return ls_params

    @property
    def _llm_type(self) -> str:
        """Return type of chat model."""
        return "amazon_bedrock_converse_chat"

    @classmethod
    def is_lc_serializable(cls) -> bool:
        return True

    @classmethod
    def get_lc_namespace(cls) -> list[str]:
        return ["langchain_aws", "chat_models"]

    @property
    def lc_secrets(self) -> Dict[str, str]:
        return {
            "aws_access_key_id": "AWS_ACCESS_KEY_ID",
            "aws_secret_access_key": "AWS_SECRET_ACCESS_KEY",
            "aws_session_token": "AWS_SESSION_TOKEN",
        }


def _messages_to_bedrock(
    messages: List[BaseMessage],
) -> Tuple[List[Dict[str, Any]], List[Dict[str, Any]]]:
    """Handle Bedrock converse and Anthropic style content blocks"""
    bedrock_messages: List[Dict[str, Any]] = []
    bedrock_system: List[Dict[str, Any]] = []
    # Merge system, human, ai message runs because Anthropic expects
    # (optional) system messages first, then alternating human/ai messages.
    messages = merge_message_runs(messages)
    for msg in messages:
        content = _lc_content_to_bedrock(msg.content)
        if isinstance(msg, HumanMessage):
            # If there's a human, tool, human message sequence, the
            # tool message will be merged with the first human message, so the second
            # human message will now be preceded by a human message and should also
            # be merged with it.
            if bedrock_messages and bedrock_messages[-1]["role"] == "user":
                bedrock_messages[-1]["content"].extend(content)
            else:
                bedrock_messages.append({"role": "user", "content": content})
        elif isinstance(msg, AIMessage):
            content = _upsert_tool_calls_to_bedrock_content(content, msg.tool_calls)
            bedrock_messages.append({"role": "assistant", "content": content})
        elif isinstance(msg, SystemMessage):
            bedrock_system.extend(content)
        elif isinstance(msg, ToolMessage):
            if bedrock_messages and bedrock_messages[-1]["role"] == "user":
                curr = bedrock_messages.pop()
            else:
                curr = {"role": "user", "content": []}

            tool_result_content = []
            special_blocks = []

            for block in content:
                if _is_cache_point(block):
                    special_blocks.append(block)
                else:
                    tool_result_content.append(block)

            curr["content"].extend(
                [
                    {
                        "toolResult": {
                            "content": tool_result_content,
                            "toolUseId": msg.tool_call_id,
                            "status": msg.status,
                        }
                    },
                    *special_blocks,
                ]
            )
            bedrock_messages.append(curr)
        else:
            raise ValueError(f"Unsupported message type {type(msg)}")
        
    if not bedrock_messages:
        bedrock_messages.append({"role": "user", "content": [{"text": EMPTY_CONTENT}]})

    return bedrock_messages, bedrock_system


def _extract_response_metadata(response: Dict[str, Any]) -> Dict[str, Any]:
    response_metadata = response
    # response_metadata only supports string, list or dict
    if "metrics" in response and "latencyMs" in response["metrics"]:
        response_metadata["metrics"]["latencyMs"] = [response["metrics"]["latencyMs"]]

    return response_metadata


def _extract_usage_metadata(response: Dict[str, Any]) -> UsageMetadata:
    usage_dict = response.pop("usage")

    input_tokens = usage_dict.get("inputTokens", 0)
    output_tokens = usage_dict.get("outputTokens", 0)
    total_tokens = usage_dict.get("totalTokens", 0)
    cache_read_input_tokens = usage_dict.get("cacheReadInputTokens", 0)
    cache_write_input_tokens = usage_dict.get("cacheWriteInputTokens", 0)

    usage = UsageMetadata(
        input_tokens=input_tokens,
        output_tokens=output_tokens,
        input_token_details={
            "cache_read": cache_read_input_tokens,
            "cache_creation": cache_write_input_tokens,
        },
        total_tokens=total_tokens,
    )
    return usage


def _parse_response(response: Dict[str, Any]) -> AIMessage:
    if "output" not in response:
        raise ValueError(
            "No 'output' key found in the response from the Bedrock Converse API.  This usually "
            "happens due to misconfiguration of endpoint or region, ensure that you are using valid "
            "values for endpoint_url (on AWS this starts with bedrock-runtime), see: "
            "https://docs.aws.amazon.com/general/latest/gr/bedrock.html"
        )
    lc_content = _bedrock_to_lc(response.pop("output")["message"]["content"])
    tool_calls = _extract_tool_calls(lc_content)
    usage = _extract_usage_metadata(response)
    return AIMessage(
        content=_str_if_single_text_block(lc_content),  # type: ignore[arg-type]
        usage_metadata=usage,
        response_metadata=_extract_response_metadata(response),
        tool_calls=tool_calls,
    )


def _parse_stream_event(event: Dict[str, Any]) -> Optional[BaseMessageChunk]:
    if "messageStart" in event:
        # TODO: needed?
        return (
            AIMessageChunk(content=[])
            if event["messageStart"]["role"] == "assistant"
            else HumanMessageChunk(content=[])
        )
    elif "contentBlockStart" in event:
        block = {
            **_bedrock_to_lc([event["contentBlockStart"]["start"]])[0],
            "index": event["contentBlockStart"]["contentBlockIndex"],
        }
        tool_call_chunks = []
        if block["type"] == "tool_use":
            tool_call_chunks.append(
                tool_call_chunk(
                    name=block.get("name"),
                    id=block.get("id"),
                    args=block.get("input"),
                    index=event["contentBlockStart"]["contentBlockIndex"],
                )
            )
        # always keep block inside a list to preserve merging compatibility
        content = [block]

        return AIMessageChunk(content=content, tool_call_chunks=tool_call_chunks)
    elif "contentBlockDelta" in event:
        block = {
            **_bedrock_to_lc([event["contentBlockDelta"]["delta"]])[0],
            "index": event["contentBlockDelta"]["contentBlockIndex"],
        }
        tool_call_chunks = []
        if block["type"] == "tool_use":
            tool_call_chunks.append(
                tool_call_chunk(
                    name=block.get("name"),
                    id=block.get("id"),
                    args=block.get("input"),
                    index=event["contentBlockDelta"]["contentBlockIndex"],
                )
            )
        # always keep block inside a list to preserve merging compatibility
        content = [block]

        return AIMessageChunk(content=content, tool_call_chunks=tool_call_chunks)
    elif "contentBlockStop" in event:
        # TODO: needed?
        return AIMessageChunk(content=[])
    elif "messageStop" in event:
        # TODO: snake case response metadata?
        return AIMessageChunk(content="", response_metadata=event["messageStop"])
    elif "metadata" in event:
        usage = _extract_usage_metadata(event["metadata"])
        return AIMessageChunk(
            content="", response_metadata=event["metadata"], usage_metadata=usage
        )
    elif "Exception" in list(event.keys())[0]:
        name, info = list(event.items())[0]
        raise ValueError(
            f"Received AWS exception {name}:\n\n{json.dumps(info, indent=2)}"
        )
    else:
        raise ValueError(f"Received unsupported stream event:\n\n{event}")


@functools.cache
def _mime_type_to_format(mime_type: str) -> str:
    if "/" not in mime_type:
        raise ValueError(
            f"Invalid MIME type format: {mime_type}. Expected format: 'type/subtype'"
        )

    if mime_type in MIME_TO_FORMAT:
        return MIME_TO_FORMAT[mime_type]

    # Fallback to original method of splitting on "/" for simple cases
    all_formats = set(MIME_TO_FORMAT.values())
    format_part = mime_type.split("/")[1]
    if format_part in all_formats:
        return format_part

    raise ValueError(
        f"Unsupported MIME type: {mime_type}. Please refer to the Bedrock Converse API documentation for supported formats."
    )


def _format_data_content_block(block: dict) -> dict:
    """Format standard data content block to format expected by Converse API."""
    if block["type"] == "image":
        if block["sourceType"] == "base64":
            if "mimeType" not in block:
                error_message = "mime_type key is required for base64 data."
                raise ValueError(error_message)
            formatted_block = {
                "image": {
                    "format": _mime_type_to_format(block["mimeType"]),
                    "source": {"bytes": _b64str_to_bytes(block["data"])},
                }
            }
        else:
            error_message = "Image data only supported through in-line base64 format."
            raise ValueError(error_message)

    elif block["type"] == "file":
        if block["sourceType"] == "base64":
            if "mimeType" not in block:
                error_message = "mime_type key is required for base64 data."
                raise ValueError(error_message)
            formatted_block = {
                "document": {
                    "format": _mime_type_to_format(block["mimeType"]),
                    "source": {"bytes": _b64str_to_bytes(block["data"])},
                }
            }
            if citations := block.get("citations"):
                formatted_block["document"]["citations"] = citations
            if name := block.get("name"):
                formatted_block["document"]["name"] = name
            elif name := block.get("filename"):  # OpenAI uses `filename`
                formatted_block["document"]["name"] = name
            elif (metadata := block.get("metadata")) and "name" in metadata:
                formatted_block["document"]["name"] = metadata["name"]
            else:
                warnings.warn(
                    "Bedrock Converse may require a filename for file inputs. Specify "
                    "a filename in the content block: {'type': 'file', 'source_type': "
                    "'base64', 'mime_type': 'application/pdf', 'data': '...', "
                    "'name': 'my-pdf'}"
                )
        else:
            error_message = "File data only supported through in-line base64 format."
            raise ValueError(error_message)

    return formatted_block


def _lc_content_to_bedrock(
    content: Union[str, List[Union[str, Dict[str, Any]]]],
) -> List[Dict[str, Any]]:
    if isinstance(content, str):
        if not content or content.isspace():
            content = [{"text": EMPTY_CONTENT}]
        else:
            content = [{"text": content}]
    elif isinstance(content, list) and len(content) == 0:
        content = [{"type": "text", "text": EMPTY_CONTENT}]

    bedrock_content: List[Dict[str, Any]] = []
    for block in _snake_to_camel_keys(content):
        if isinstance(block, str):
            bedrock_content.append({"text": block})
        # Assume block is already in bedrock format.
        elif "type" not in block:
            bedrock_content.append(block)
        elif isinstance(block, dict) and is_data_content_block(
            _camel_to_snake_keys(block)
        ):
            bedrock_content.append(_format_data_content_block(block))
        elif block["type"] == "text":
            if not block["text"] or (isinstance(block["text"], str) and block["text"].isspace()):
                bedrock_content.append({"text": EMPTY_CONTENT})
            else:
                text_block = {"text": block["text"]}
                if (
                    (citations := block.get("citations"))
                    and isinstance(citations, list)
                    and len(citations) > 0
                    and isinstance(citations[0], dict)
                    and "sourceContent" in citations[0]  # validate format
                ):
                    bedrock_content.append(
                        {
                            "citationsContent": {
                                "content": [text_block],
                                "citations": citations,
                            }
                        }
                    )
                else:
                    bedrock_content.append(text_block)
        elif block["type"] == "image":
            # Assume block is already in bedrock format.
            if "image" in block:
                bedrock_content.append({"image": block["image"]})
            else:
                bedrock_content.append(
                    {
                        "image": {
                            "format": _mime_type_to_format(
                                block["source"]["mediaType"]
                            ),
                            "source": {
                                "bytes": _b64str_to_bytes(block["source"]["data"])
                            },
                        }
                    }
                )
        elif block["type"] == "image_url":
            # Support OpenAI image format as well.
            bedrock_content.append(
                {"image": _format_openai_image_url(block["imageUrl"]["url"])}
            )
        elif block["type"] == "video":
            # Assume block is already in bedrock format.
            if "video" in block:
                bedrock_content.append({"video": block["video"]})
            else:
                if block["source"]["type"] == "base64":
                    bedrock_content.append(
                        {
                            "video": {
                                "format": _mime_type_to_format(
                                    block["source"]["mediaType"]
                                ),
                                "source": {
                                    "bytes": _b64str_to_bytes(block["source"]["data"])
                                },
                            }
                        }
                    )
                elif block["source"]["type"] == "s3Location":
                    bedrock_content.append(
                        {
                            "video": {
                                "format": _mime_type_to_format(
                                    block["source"]["mediaType"]
                                ),
                                "source": {"s3Location": block["source"]["data"]},
                            }
                        }
                    )
        elif block["type"] == "video_url":
            # Support OpenAI image format as well.
            bedrock_content.append(
                {"video": _format_openai_video_url(block["videoUrl"]["url"])}
            )
        elif block["type"] == "document":
            # Assume block in bedrock document format
            bedrock_content.append({"document": block["document"]})
        elif block["type"] == "tool_use":
            bedrock_content.append(
                {
                    "toolUse": {
                        "toolUseId": block["id"],
                        "input": block["input"],
                        "name": block["name"],
                    }
                }
            )
        elif block["type"] == "tool_result":
            bedrock_content.append(
                {
                    "toolResult": {
                        "toolUseId": block["toolUseId"],
                        "content": _lc_content_to_bedrock(block["content"]),
                        "status": "error" if block.get("isError") else "success",
                    }
                }
            )
        # Only needed for tool_result content blocks.
        elif block["type"] == "json":
            bedrock_content.append({"json": block["json"]})
        elif block["type"] == "guard_content":
            bedrock_content.append({"guardContent": {"text": {"text": block["text"]}}})
        elif block["type"] == "thinking":
            if block.get("signature", ""):
                bedrock_content.append(
                    {
                        "reasoningContent": {
                            "reasoningText": {
                                "text": block.get("thinking", ""),
                                "signature": block.get("signature", ""),
                            }
                        }
                    }
                )
        elif block["type"] == "reasoning_content":
            reasoning_content = block.get("reasoningContent", {})
            if reasoning_content.get("signature", ""):
                bedrock_content.append(
                    {
                        "reasoningContent": {
                            "reasoningText": {
                                "text": reasoning_content.get("text", ""),
                                "signature": reasoning_content.get("signature", ""),
                            }
                        }
                    }
                )
        else:
            raise ValueError(f"Unsupported content block type:\n{block}")
    # drop empty text blocks
    return [block for block in bedrock_content if block.get("text", True)]


def _bedrock_to_lc(content: List[Dict[str, Any]]) -> List[Dict[str, Any]]:
    lc_content = []
    for block in _camel_to_snake_keys(
        content,
        excluded_keys={"input"},  # exclude 'input' key, which contains tool call args
    ):
        if "text" in block:
            lc_content.append({"type": "text", "text": block["text"]})
        elif "tool_use" in block:
            block["tool_use"]["id"] = block["tool_use"].pop("tool_use_id", None)
            lc_content.append({"type": "tool_use", **block["tool_use"]})
        elif "image" in block:
            lc_content.append(
                {
                    "type": "image",
                    "source": {
                        "media_type": f"image/{block['image']['format']}",
                        "type": "base64",
                        "data": _bytes_to_b64_str(block["image"]["source"]["bytes"]),
                    },
                }
            )
        elif "video" in block:
            if "bytes" in block["video"]["source"]:
                lc_content.append(
                    {
                        "type": "video",
                        "source": {
                            "media_type": f"video/{block['video']['format']}",
                            "type": "base64",
                            "data": _bytes_to_b64_str(
                                block["video"]["source"]["bytes"]
                            ),
                        },
                    }
                )
            if "s3location" in block["video"]["source"]:
                lc_content.append(
                    {
                        "type": "video",
                        "source": {
                            "media_type": f"video/{block['video']['format']}",
                            "type": "s3Location",
                            "data": block["video"]["source"]["s3location"],
                        },
                    }
                )
        elif "document" in block:
            # Request syntax assumes bedrock format; returning in same bedrock format
            lc_content.append({"type": "document", **block})
        elif "tool_result" in block:
            lc_content.append(
                {
                    "type": "tool_result",
                    "tool_use_id": block["tool_result"]["tool_use_id"],
                    "is_error": block["tool_result"].get("status") == "error",
                    "content": _bedrock_to_lc(block["tool_result"]["content"]),
                }
            )
        # Only occurs in content blocks of a tool_result:
        elif "json" in block:
            lc_content.append({"type": "json", **block})
        elif "guard_content" in block:
            lc_content.append(
                {
                    "type": "guard_content",
                    "guard_content": {
                        "type": "text",
                        "text": block["guard_content"]["text"]["text"],
                    },
                }
            )
        elif "reasoning_content" in block:
            reasoning_dict = block.get("reasoning_content", {})
            # Invoke block format
            if "reasoning_text" in reasoning_dict:
                text = reasoning_dict.get("reasoning_text").get("text", "")
                signature = reasoning_dict.get("reasoning_text").get("signature", "")
                lc_content.append(
                    {
                        "type": "reasoning_content",
                        "reasoning_content": {
                            "text": text,
                            "signature": signature,
                        },
                    }
                )
            # Streaming block format
            else:
                if "text" in reasoning_dict:
                    lc_content.append(
                        {
                            "type": "reasoning_content",
                            "reasoning_content": {
                                "text": reasoning_dict.get("text"),
                            },
                        }
                    )
                if "signature" in reasoning_dict:
                    lc_content.append(
                        {
                            "type": "reasoning_content",
                            "reasoning_content": {
                                "signature": reasoning_dict.get("signature"),
                            },
                        }
                    )
        elif "citations_content" in block:
            citations_dict = block.get("citations_content", {})
            content_items = citations_dict.get("content", [])
            citations = citations_dict.get("citations", [])

            for content_item in content_items:
                if "text" in content_item:
                    text_block = {"type": "text", "text": content_item["text"]}
                    if citations:
                        # Preserve original Bedrock citations format
                        text_block["citations"] = citations
                    lc_content.append(text_block)

        elif "citation" in block:  # streaming citations
            lc_content.append(
                {
                    "type": "text",
                    "text": "",
                    "citations": [block["citation"]]
                }
            )

        else:
            raise ValueError(
                "Unexpected content block type in content. Expected to have one of "
                "'text', 'tool_use', 'image', 'video, 'document', 'tool_result',"
                "'json', 'guard_content', 'citations_content' or "
                f"'reasoning_content' keys. Received:\n\n{block}"
            )
    return lc_content


def _format_tools(
    tools: Sequence[Union[Dict[str, Any], TypeBaseModel, Callable, BaseTool]],
) -> List[Dict[Literal["toolSpec"], Dict[str, Union[Dict[str, Any], str]]]]:
    formatted_tools: List = []
    for tool in tools:
        if _is_cache_point(tool):
            formatted_tools.append(tool)
        else:
            if isinstance(tool, dict) and "toolSpec" in tool:
                formatted_tools.append(tool)
            else:
                spec = convert_to_openai_tool(tool)["function"]
                spec["inputSchema"] = {"json": spec.pop("parameters")}
                formatted_tools.append({"toolSpec": spec})

            tool_spec = formatted_tools[-1]["toolSpec"]
            tool_spec["description"] = tool_spec.get("description") or tool_spec["name"]
    return formatted_tools


def _format_tool_choice(
    tool_choice: Union[Dict[str, Dict], Literal["auto", "any"], str],
) -> Dict[str, Dict[str, str]]:
    if isinstance(tool_choice, dict):
        return tool_choice
    elif tool_choice in ("auto", "any"):
        return {tool_choice: {}}
    else:
        return {"tool": {"name": tool_choice}}


def _extract_tool_calls(anthropic_content: List[dict]) -> List[ToolCall]:
    tool_calls = []
    for block in anthropic_content:
        if block["type"] == "tool_use":
            tool_calls.append(
                create_tool_call(
                    name=block["name"], args=block["input"], id=block["id"]
                )
            )
    return tool_calls


def _snake_to_camel(text: str) -> str:
    split = text.split("_")
    return "".join(split[:1] + [s.title() for s in split[1:]])


def _camel_to_snake(text: str) -> str:
    pattern = re.compile(r"(?<=[a-z])(?=[A-Z])|(?<=[A-Z])(?=[A-Z][a-z])")
    return pattern.sub("_", text).lower()


_T = TypeVar("_T")


def _camel_to_snake_keys(obj: _T, excluded_keys: set = set()) -> _T:
    if isinstance(obj, list):
        return cast(
            _T, [_camel_to_snake_keys(e, excluded_keys=excluded_keys) for e in obj]
        )
    elif isinstance(obj, dict):
        _dict = {}
        for k, v in obj.items():
            if k in excluded_keys:
                _dict[k] = v
            else:
                _dict[_camel_to_snake(k)] = _camel_to_snake_keys(
                    v, excluded_keys=excluded_keys
                )
        return cast(_T, _dict)
    else:
        return obj


def _snake_to_camel_keys(obj: _T, excluded_keys: set = set()) -> _T:
    if isinstance(obj, list):
        return cast(
            _T, [_snake_to_camel_keys(e, excluded_keys=excluded_keys) for e in obj]
        )
    elif isinstance(obj, dict):
        _dict = {}
        for k, v in obj.items():
            if k in excluded_keys:
                _dict[k] = v
            else:
                _dict[_snake_to_camel(k)] = _snake_to_camel_keys(
                    v, excluded_keys=excluded_keys
                )
        return cast(_T, _dict)
    else:
        return obj


def _drop_none(obj: Any) -> Any:
    if isinstance(obj, dict):
        new = {k: _drop_none(v) for k, v in obj.items() if _drop_none(v) is not None}
        return new
    else:
        return obj


def _b64str_to_bytes(base64_str: str) -> bytes:
    return base64.b64decode(base64_str.encode("utf-8"))


def _bytes_to_b64_str(bytes_: bytes) -> str:
    return base64.b64encode(bytes_).decode("utf-8")


def _str_if_single_text_block(
    content: List[Dict[str, Any]],
) -> Union[str, List[Dict[str, Any]]]:
    if len(content) == 1 and content[0]["type"] == "text":
        return content[0]["text"]
    return content


def _upsert_tool_calls_to_bedrock_content(
    content: List[Dict[str, Any]], tool_calls: List[ToolCall]
) -> List[Dict[str, Any]]:
    if tool_calls and content == [{"text": EMPTY_CONTENT}]:
        content = []
    existing_tc_blocks = [block for block in content if "toolUse" in block]
    for tool_call in tool_calls:
        if tool_call["id"] in [
            block["toolUse"]["toolUseId"] for block in existing_tc_blocks
        ]:
            tc_block = next(
                block
                for block in existing_tc_blocks
                if block["toolUse"]["toolUseId"] == tool_call["id"]
            )
            tc_block["toolUse"]["input"] = tool_call["args"]
            tc_block["toolUse"]["name"] = tool_call["name"]
        else:
            content.append(
                {
                    "toolUse": {
                        "toolUseId": tool_call["id"],
                        "input": tool_call["args"],
                        "name": tool_call["name"],
                    }
                }
            )
    return content


def _format_openai_image_url(image_url: str) -> Dict:
    """
    Formats an image of format data:image/jpeg;base64,{b64_string}
    to a dict for bedrock api.

    And throws an error if url is not a b64 image.
    """
    regex = r"^data:image/(?P<media_type>.+);base64,(?P<data>.+)$"
    match = re.match(regex, image_url)
    if match is None:
        raise ValueError(
            "The image URL provided is not supported. Expected image URL format is "
            "base64-encoded images. Example: data:image/png;base64,'/9j/4AAQSk'..."
        )
    return {
        "format": match.group("media_type"),
        "source": {"bytes": _b64str_to_bytes(match.group("data"))},
    }


def _format_openai_video_url(video_url: str) -> Dict:
    """
    Formats a video of format data:video/mp4;base64,{b64_string}
    to a dict for bedrock api.

    And throws an error if url is not a b64 video.
    """
    regex = r"^data:video/(?P<media_type>.+);base64,(?P<data>.+)$"
    match = re.match(regex, video_url)
    if match is None:
        raise ValueError(
            "The video URL provided is not supported. Expected video URL format is "
            "base64-encoded video. Example: data:video/mp4;base64,'/9j/4AAQSk'..."
        )
    return {
        "format": match.group("media_type"),
        "source": {"bytes": _b64str_to_bytes(match.group("data"))},
    }


def _is_cache_point(cache_point: Any) -> bool:
    return (
        isinstance(cache_point, dict)
        and "cachePoint" in cache_point
        and cache_point.get("cachePoint").get("type") is not None
    )


def _has_tool_use_or_result_blocks(messages: List[Dict[str, Any]]) -> bool:
    """Check if messages contain toolUse or toolResult blocks."""
    for message in messages:
        for block in message.get("content", []):
            if "toolUse" in block or "toolResult" in block:
                return True
    return False


def _convert_tool_blocks_to_text(
    messages: List[Dict[str, Any]],
) -> List[Dict[str, Any]]:
    """Convert toolUse and toolResult blocks to text blocks preserving only necessary content."""
    converted_messages = []

    for message in messages:
        converted_message = {"role": message["role"], "content": []}

        for block in message.get("content", []):
            if "toolUse" in block:
                # convert toolUse to simple text
                tool_use = block["toolUse"]
                tool_name = tool_use.get("name", "function")
                tool_inputs = tool_use.get("input", {})

                # format function call description
                if tool_inputs:
                    tool_text = f"[Called {tool_name} with parameters: {json.dumps(tool_inputs)}]"
                else:
                    tool_text = f"[Called {tool_name}]"

                converted_message["content"].append({"text": tool_text})

            elif "toolResult" in block:
                # convert toolResult to indicate it's tool output without exposing internal details
                tool_result = block["toolResult"]

                content_parts = []
                for content_block in tool_result.get("content", []):
                    if "text" in content_block:
                        content_parts.append(content_block["text"])
                    elif "json" in content_block:
                        content_parts.append(json.dumps(content_block["json"]))
                    # skip other internal content types
                result_content = "".join(content_parts)

                # only include result if there's actual content, but mark it as tool output
                if result_content.strip():
                    tool_output_text = f"[Tool output: {result_content}]"
                    converted_message["content"].append({"text": tool_output_text})
            else:
                # keep other blocks as they are
                converted_message["content"].append(block)

        converted_messages.append(converted_message)

    return converted_messages<|MERGE_RESOLUTION|>--- conflicted
+++ resolved
@@ -706,13 +706,8 @@
                     "thinking", {}
                 )
                 if (
-<<<<<<< HEAD
-                        "claude-3-7-sonnet" in self._get_base_model()
-                        and thinking_params.get("type") == "enabled"
-=======
                     "claude-3-7-sonnet" in base_model
                     and thinking_params.get("type") == "enabled"
->>>>>>> 04b3ce9e
                 ):
                     self.supports_tool_choice_values = ()
                 else:
