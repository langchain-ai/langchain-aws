--- conflicted
+++ resolved
@@ -655,7 +655,6 @@
     def validate_environment(self) -> Self:
         """Validate that AWS credentials to and python package exists in environment."""
 
-<<<<<<< HEAD
         # Skip creating new client if passed in constructor
         if self.client is None:
             self.client = create_aws_client(
@@ -668,9 +667,7 @@
                 config=self.config,
                 service_name="bedrock-runtime",
             )
-        
-=======
->>>>>>> afd912b0
+
         # Create bedrock client for control plane API call
         if self.bedrock_client is None:
             bedrock_client_cfg = {}
