--- conflicted
+++ resolved
@@ -50,11 +50,7 @@
 from langchain_core.utils.utils import _build_model_kwargs
 from pydantic import BaseModel, ConfigDict, Field, model_validator
 
-<<<<<<< HEAD
-=======
 from langchain_aws.chat_models._compat import _convert_from_v1_to_anthropic
-from langchain_aws.chat_models.bedrock_converse import ChatBedrockConverse
->>>>>>> 52c0bf7b
 from langchain_aws.function_calling import (
     AnthropicTool,
     ToolsOutputParser,
@@ -763,20 +759,10 @@
     """A chat model that uses the Bedrock API."""
 
     system_prompt_with_tools: str = ""
-<<<<<<< HEAD
-
-    stop_sequences: Optional[List[str]] = Field(default=None, alias="stop")
-    """Stop sequence inference parameter providing a sequence of 
-    characters that causes a model to stop generating a response. See
-=======
-    beta_use_converse_api: bool = False
-    """Use the new Bedrock `converse` API which provides a standardized interface to
-    all Bedrock models. Support still in beta. See ChatBedrockConverse docs for more."""
 
     stop_sequences: Optional[List[str]] = Field(default=None, alias="stop")
     """Stop sequence inference parameter from new Bedrock `converse` API providing
     a sequence of characters that causes a model to stop generating a response. See
->>>>>>> 52c0bf7b
     https://docs.aws.amazon.com/bedrock/latest/APIReference/API_agent_InferenceConfiguration.html
     for more.
     
