--- conflicted
+++ resolved
@@ -352,13 +352,8 @@
                 "source": {
                     "type": "base64",
                     "media_type": block["mime_type"],
-<<<<<<< HEAD
                     "data": block.get("base64") or block.get("data", ""),
                 }
-=======
-                    "data": block["data"],
-                },
->>>>>>> 33af829d
             }
         else:
             error_message = "Image data only supported through in-line base64 format."
