--- conflicted
+++ resolved
@@ -500,14 +500,14 @@
         stream: Optional[bool] = None,
         **kwargs: Any,
     ) -> ChatResult:
-<<<<<<< HEAD
+
         should_stream = stream if stream is not None else self.streaming
-=======
+
         if self.beta_use_converse_api:
             return self._as_converse._generate(
                 messages, stop=stop, run_manager=run_manager, **kwargs
             )
->>>>>>> 046efe50
+
         completion = ""
         llm_output: Dict[str, Any] = {}
         tool_calls: List[Dict[str, Any]] = []
