--- conflicted
+++ resolved
@@ -378,7 +378,6 @@
                         thinking_blocks.append(item)
                     elif item["type"] == "text":
                         text = item.get("text", "")
-<<<<<<< HEAD
                         # Only add non-empty strings for now as empty ones are not
                         # accepted.
                         # https://github.com/anthropics/anthropic-sdk-python/issues/461
@@ -390,11 +389,7 @@
                             content_item["cache_control"] = {"type": "ephemeral"}
 
                         if text.strip():
-                            content.append(content_item)
-=======
-                        if text.strip():
                             text_blocks.append({"type": "text", "text": text})
->>>>>>> 8a8dac28
                     else:
                         tool_blocks.append(item)
                 else:
