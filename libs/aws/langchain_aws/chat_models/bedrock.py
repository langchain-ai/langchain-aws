import json
import logging
import re
import warnings
from collections import defaultdict
from operator import itemgetter
from typing import (
    Any,
    Callable,
    Dict,
    Iterator,
    List,
    Literal,
    Optional,
    Sequence,
    Tuple,
    Type,
    Union,
    cast,
)

from langchain_core.callbacks import CallbackManagerForLLMRun
from langchain_core.language_models import (
    BaseChatModel,
    LangSmithParams,
    LanguageModelInput,
)
from langchain_core.language_models.chat_models import generate_from_stream
from langchain_core.messages import (
    AIMessage,
    AIMessageChunk,
    BaseMessage,
    ChatMessage,
    HumanMessage,
    SystemMessage,
    is_data_content_block,
)
from langchain_core.messages.ai import UsageMetadata
from langchain_core.messages.tool import ToolCall, ToolMessage
from langchain_core.messages.utils import convert_to_openai_messages
from langchain_core.output_parsers import JsonOutputKeyToolsParser, PydanticToolsParser
from langchain_core.output_parsers.base import OutputParserLike
from langchain_core.outputs import ChatGeneration, ChatGenerationChunk, ChatResult
from langchain_core.runnables import Runnable, RunnableMap, RunnablePassthrough
from langchain_core.tools import BaseTool
from langchain_core.utils import get_pydantic_field_names
from langchain_core.utils.function_calling import convert_to_openai_tool
from langchain_core.utils.pydantic import TypeBaseModel, is_basemodel_subclass
from langchain_core.utils.utils import _build_model_kwargs
from pydantic import BaseModel, ConfigDict, Field, model_validator

from langchain_aws.chat_models.bedrock_converse import ChatBedrockConverse
from langchain_aws.function_calling import (
    AnthropicTool,
    ToolsOutputParser,
    _lc_tool_calls_to_anthropic_tool_use_blocks,
    convert_to_anthropic_tool,
    get_system_message,
)
from langchain_aws.llms.bedrock import (
    BedrockBase,
    _combine_generation_info_for_llm_result,
)
from langchain_aws.utils import (
    anthropic_tokens_supported,
    count_tokens_api_supported_for_model,
    create_aws_client,
    get_num_tokens_anthropic,
    get_token_ids_anthropic,
    thinking_in_params,
    trim_message_whitespace,
)

logger = logging.getLogger(__name__)


def _convert_one_message_to_text_llama(message: BaseMessage) -> str:
    if isinstance(message, ChatMessage):
        message_text = f"\n\n{message.role.capitalize()}: {message.content}"
    elif isinstance(message, HumanMessage):
        message_text = f"[INST] {message.content} [/INST]"
    elif isinstance(message, AIMessage):
        message_text = f"{message.content}"
    elif isinstance(message, SystemMessage):
        message_text = f"<<SYS>> {message.content} <</SYS>>"
    else:
        raise ValueError(f"Got unknown type {message}")
    return message_text


def convert_messages_to_prompt_llama(messages: List[BaseMessage]) -> str:
    """Convert a list of messages to a prompt for llama."""

    return "\n".join(
        [_convert_one_message_to_text_llama(message) for message in messages]
    )


def _convert_one_message_to_text_llama3(message: BaseMessage) -> str:
    if isinstance(message, ChatMessage):
        message_text = (
            f"<|start_header_id|>{message.role}"
            f"<|end_header_id|>{message.content}<|eot_id|>"
        )
    elif isinstance(message, HumanMessage):
        message_text = (
            f"<|start_header_id|>user<|end_header_id|>{message.content}<|eot_id|>"
        )
    elif isinstance(message, AIMessage):
        message_text = (
            f"<|start_header_id|>assistant<|end_header_id|>{message.content}<|eot_id|>"
        )
    elif isinstance(message, SystemMessage):
        message_text = (
            f"<|start_header_id|>system<|end_header_id|>{message.content}<|eot_id|>"
        )
    else:
        raise ValueError(f"Got unknown type {message}")

    return message_text


def convert_messages_to_prompt_llama3(messages: List[BaseMessage]) -> str:
    """Convert a list of messages to a prompt for Llama 3."""

    return "\n".join(
        ["<|begin_of_text|>"]
        + [_convert_one_message_to_text_llama3(message) for message in messages]
        + ["<|start_header_id|>assistant<|end_header_id|>\n\n"]
    )


def _convert_one_message_to_text_llama4(message: BaseMessage) -> str:
    if isinstance(message, ChatMessage):
        message_text = (
            f"<|header_start|>{message.role}<|header_end|>{message.content}<|eot|>"
        )
    elif isinstance(message, HumanMessage):
        message_text = f"<|header_start|>user<|header_end|>{message.content}<|eot|>"
    elif isinstance(message, AIMessage):
        message_text = (
            f"<|header_start|>assistant<|header_end|>{message.content}<|eot|>"
        )
    elif isinstance(message, SystemMessage):
        message_text = f"<|header_start|>system<|header_end|>{message.content}<|eot|>"
    elif isinstance(message, ToolMessage):
        message_text = f"<|header_start|>ipython<|header_end|>{message.content}<|eom|>"
    else:
        raise ValueError(f"Got unknown type {message}")

    return message_text


def convert_messages_to_prompt_llama4(messages: List[BaseMessage]) -> str:
    """Convert a list of messages to a prompt for Llama 4."""

    return "\n".join(
        ["<|begin_of_text|>"]
        + [_convert_one_message_to_text_llama4(message) for message in messages]
        + ["<|header_start|>assistant<|header_end|>"]
    )


def _convert_one_message_to_text_anthropic(
    message: BaseMessage,
    human_prompt: str,
    ai_prompt: str,
) -> str:
    content = cast(str, message.content)
    if isinstance(message, ChatMessage):
        message_text = f"\n\n{message.role.capitalize()}: {content}"
    elif isinstance(message, HumanMessage):
        message_text = f"{human_prompt} {content}"
    elif isinstance(message, AIMessage):
        message_text = f"{ai_prompt} {content}"
    elif isinstance(message, SystemMessage):
        message_text = content
    else:
        raise ValueError(f"Got unknown type {message}")
    return message_text


def convert_messages_to_prompt_anthropic(
    messages: List[BaseMessage],
    *,
    human_prompt: str = "\n\nHuman:",
    ai_prompt: str = "\n\nAssistant:",
) -> str:
    """Format a list of messages into a full prompt for the Anthropic model
    Args:
        messages (List[BaseMessage]): List of BaseMessage to combine.
        human_prompt (str, optional): Human prompt tag. Defaults to "\n\nHuman:".
        ai_prompt (str, optional): AI prompt tag. Defaults to "\n\nAssistant:".
    Returns:
        str: Combined string with necessary human_prompt and ai_prompt tags.
    """
    if messages is None:
        return ""

    messages = messages.copy()  # don't mutate the original list
    if len(messages) > 0 and not isinstance(messages[-1], AIMessage):
        messages.append(AIMessage(content=""))

    text = "".join(
        _convert_one_message_to_text_anthropic(message, human_prompt, ai_prompt)
        for message in messages
    )

    # trim off the trailing ' ' that might come from the "Assistant: "
    return text.rstrip()


def _convert_one_message_to_text_mistral(message: BaseMessage) -> str:
    if isinstance(message, ChatMessage):
        message_text = f"\n\n{message.role.capitalize()}: {message.content}"
    elif isinstance(message, HumanMessage):
        message_text = f"[INST] {message.content} [/INST]"
    elif isinstance(message, AIMessage):
        message_text = f"{message.content}"
    elif isinstance(message, SystemMessage):
        message_text = f"<<SYS>> {message.content} <</SYS>>"
    else:
        raise ValueError(f"Got unknown type {message}")
    return message_text


def convert_messages_to_prompt_mistral(messages: List[BaseMessage]) -> str:
    """Convert a list of messages to a prompt for mistral."""
    return "\n".join(
        [_convert_one_message_to_text_mistral(message) for message in messages]
    )


def _convert_one_message_to_text_deepseek(message: BaseMessage) -> str:
    if isinstance(message, ChatMessage):
        message_text = f"<|{message.role}|>{message.content}"
    elif isinstance(message, HumanMessage):
        message_text = f"<|User|>{message.content}"
    elif isinstance(message, AIMessage):
        message_text = f"<|Assistant|>{message.content}"
    elif isinstance(message, SystemMessage):
        message_text = f"<|System|>{message.content}"
    else:
        raise ValueError(f"Got unknown type {message}")

    return message_text


def convert_messages_to_prompt_deepseek(messages: List[BaseMessage]) -> str:
    """Convert a list of messages to a prompt for DeepSeek-R1."""
    prompt = "\n<|begin_of_sentence|>"

    for message in messages:
        prompt += _convert_one_message_to_text_deepseek(message)

    prompt += "<|Assistant|>\n\n"

    return prompt


def _convert_one_message_to_text_writer(message: BaseMessage) -> str:
    if isinstance(message, ChatMessage):
        message_text = f"\n\n{message.role.capitalize()}: {message.content}"
    elif isinstance(message, HumanMessage):
        message_text = f"[INST] {message.content} [/INST]"
    elif isinstance(message, AIMessage):
        message_text = f"{message.content}"
    elif isinstance(message, SystemMessage):
        message_text = f"<<SYS>> {message.content} <</SYS>>"
    else:
        raise ValueError(f"Got unknown type {message}")
    return message_text


def convert_messages_to_prompt_writer(messages: List[BaseMessage]) -> str:
    """Convert a list of messages to a prompt for Writer."""

    return "\n".join(
        [_convert_one_message_to_text_writer(message) for message in messages]
    )


def _convert_one_message_to_text_openai(message: BaseMessage) -> str:
    if isinstance(message, SystemMessage):
        message_text = f"<|start|>system<|message|>{message.content}<|end|>"
    elif isinstance(message, ChatMessage):
        # developer role messages
        message_text = f"<|start|>{message.role}<|message|>{message.content}<|end|>"
    elif isinstance(message, HumanMessage):
        message_text = f"<|start|>user<|message|>{message.content}<|end|>"
    elif isinstance(message, AIMessage):
        message_text = (
            f"<|start|>assistant<|channel|>final<|message|>{message.content}<|end|>"
        )
    elif isinstance(message, ToolMessage):
        # TODO: Tool messages in the OpenAI format should use
        # "<|start|>{toolname} to=assistant<|message|>"
        # Need to extract the tool name from the ToolMessage content or tool_call_id
        # For now using generic "to=assistant" format as placeholder until we implement
        # tool calling
        # Will be resolved in follow-up PR with full tool support
        message_text = f"<|start|>to=assistant<|channel|>commentary<|message|>{message.content}<|end|>"  # noqa: E501
    else:
        raise ValueError(f"Got unknown type {message}")

    return message_text


def convert_messages_to_prompt_openai(messages: List[BaseMessage]) -> str:
    """Convert a list of messages to a Harmony format prompt for OpenAI API."""

    prompt = "\n"
    for message in messages:
        prompt += _convert_one_message_to_text_openai(message)

    prompt += "<|start|>assistant\n\n"

    return prompt


def _convert_one_message_to_text_qwen(message: BaseMessage) -> str:
    """Convert a single message to text format for Qwen3 models."""

    # Reference chat template: https://huggingface.co/Qwen/Qwen3-235B-A22B?chat_template=default
    # NOTE: Not currently used as InvokeModel API currently only accepts messages for Qwen3 models

    if isinstance(message, SystemMessage):
        message_text = f"<|im_start|>system\n{message.content}<|im_end|>"
    elif isinstance(message, ChatMessage):
        message_text = f"<|im_start|>{message.role}\n{message.content}<|im_end|>"
    elif isinstance(message, HumanMessage):
        message_text = f"<|im_start|>user\n{message.content}<|im_end|>"
    elif isinstance(message, AIMessage):
        content = message.content or ""
        reasoning_content = ""

        if '<think>' in content and '</think>' in content:
            parts = content.split('</think>')
            reasoning_content = parts[0].split('<think>')[-1].lstrip('\n')
            content = parts[-1].lstrip('\n')
        elif message.additional_kwargs and 'reasoning_content' in message.additional_kwargs:
            reasoning_content = message.additional_kwargs['reasoning_content']
        
        if reasoning_content:
            message_text = f"<|im_start|>assistant\n<think>\n{reasoning_content.strip()}\n</think>\n\n{content.lstrip()}"
        else:
            message_text = f"<|im_start|>assistant\n{content}"
            
        # Handle tool calls if present
        if hasattr(message, 'tool_calls') and message.tool_calls:
            for i, tool_call in enumerate(message.tool_calls):
                # Add newline if needed
                if (i == 0 and content) or (i > 0):
                    message_text += '\n'
                
                # Format function call
                if hasattr(tool_call, 'function'):
                    tool_call = tool_call.function
                
                message_text += f'<tool_call>\n{{"name": "{tool_call.name}", "arguments": '
                
                # Format arguments
                if isinstance(tool_call.arguments, str):
                    message_text += tool_call.arguments
                else:
                    message_text += json.dumps(tool_call.arguments)
                
                message_text += '}\n</tool_call>'
        
        message_text += "<|im_end|>"
    elif isinstance(message, ToolMessage):
        message_text = f"<|im_start|>user\n<tool_response>\n{message.content}\n</tool_response><|im_end|>"
    else:
        raise ValueError(f"Got unknown type {message}")
    return message_text


def convert_messages_to_prompt_qwen(
    messages: List[BaseMessage],
    tools: Optional[List[dict]] = None,
) -> str:
    """Convert a list of messages (and possible tools) to a prompt for Qwen3 models"""

    # Reference chat template: https://huggingface.co/Qwen/Qwen3-235B-A22B?chat_template=default
    # NOTE: Not currently used as InvokeModel API currently only accepts messages for Qwen3 models

    prompt = ""

    if tools:
        prompt += '<|im_start|>system\n'
        if messages and messages[0].type == 'system':
            prompt += f'{messages[0].content}\n\n'

        prompt += "# Tools\n\nYou may call one or more functions to assist with the user query.\n\n"
        prompt += "You are provided with function signatures within <tools></tools> XML tags:\n<tools>"

        for tool in tools:
            prompt += f"\n{json.dumps(tool)}"
        
        prompt += "\n</tools>\n\n"
        prompt += "For each function call, return a json object with function name and arguments within <tool_call></tool_call> XML tags:\n"
        prompt += "<tool_call>\n{\"name\": <function-name>, \"arguments\": <args-json-object>}\n</tool_call><|im_end|>\n"

        if messages and messages[0].type == 'system':
            messages = messages[1:]
    else:
        if messages and messages[0].type == 'system':
            prompt += _convert_one_message_to_text_qwen(messages[0]) + "\n"
            messages = messages[1:]

    multi_step_tool = True
    last_query_index = len(messages) - 1

    for i in range(len(messages) - 1, -1, -1):
        message = messages[i]
        if (multi_step_tool and 
            message.type == "human" and 
            isinstance(message.content, str) and 
            not (message.content.startswith('<tool_response>') and 
                 message.content.endswith('</tool_response>'))):
            multi_step_tool = False
            last_query_index = i

    i = 0
    while i < len(messages):
        if i > 0 and messages[i].type == "tool" and messages[i-1].type == "tool":
            i += 1
            continue

        if messages[i].type == "tool":
            prompt += '<|im_start|>user'

            j = i
            while j < len(messages) and messages[j].type == "tool":
                if isinstance(messages[j].content, str):
                    content = messages[j].content
                else:
                    content = ''
                prompt += f'\n<tool_response>\n{content}\n</tool_response>'
                j += 1

            prompt += '<|im_end|>\n'
            i = j
        else:
            prompt += _convert_one_message_to_text_qwen(messages[i]) + "\n"
            i += 1

    prompt += '<|im_start|>assistant\n'
    
    return prompt


def _format_image(image_url: str) -> Dict:
    """Formats an image of format data:image/jpeg;base64,{b64_string}
    to a dict for anthropic api

    {
      "type": "base64",
      "media_type": "image/jpeg",
      "data": "/9j/4AAQSkZJRg...",
    }

    And throws an error if it's not a b64 image

    """
    regex = r"^data:(?P<media_type>image/.+);base64,(?P<data>.+)$"
    match = re.match(regex, image_url)
    if match is None:
        raise ValueError(
            "Anthropic only supports base64-encoded images currently."
            " Example: data:image/png;base64,'/9j/4AAQSk'..."
        )
    return {
        "type": "base64",
        "media_type": match.group("media_type"),
        "data": match.group("data"),
    }


def _format_data_content_block(block: dict) -> dict:
    """Format standard data content block to format expected by Converse API."""
    if block["type"] == "image":
        if block["source_type"] == "base64":
            if "mime_type" not in block:
                error_message = "mime_type key is required for base64 data."
                raise ValueError(error_message)
            formatted_block = {
                "type": "image",
                "source": {
                    "type": "base64",
                    "media_type": block["mime_type"],
                    "data": block["data"],
                },
            }
        else:
            error_message = "Image data only supported through in-line base64 format."
            raise ValueError(error_message)

    else:
        error_message = f"Blocks of type {block['type']} not supported."
        raise ValueError(error_message)

    return formatted_block


def _merge_messages(
    messages: Sequence[BaseMessage],
) -> List[Union[SystemMessage, AIMessage, HumanMessage]]:
    """Merge runs of human/tool messages into single human messages with content blocks."""  # noqa: E501
    merged: list = []
    for curr in messages:
        curr = curr.model_copy(deep=True)
        if isinstance(curr, ToolMessage):
            if isinstance(curr.content, list) and all(
                isinstance(block, dict) and block.get("type") == "tool_result"
                for block in curr.content
            ):
                curr = HumanMessage(curr.content)  # type: ignore[misc]
            else:
                curr = HumanMessage(  # type: ignore[misc]
                    [
                        {
                            "type": "tool_result",
                            "content": curr.content,
                            "tool_use_id": curr.tool_call_id,
                        }
                    ]
                )
        last = merged[-1] if merged else None
        if last is not None and any(
            all(isinstance(m, c) for m in (curr, last))
            for c in (SystemMessage, HumanMessage)
        ):
            if isinstance(last.content, str):
                new_content: List = [{"type": "text", "text": last.content}]
            else:
                new_content = last.content
            if isinstance(curr.content, str):
                new_content.append({"type": "text", "text": curr.content})
            else:
                new_content.extend(curr.content)
            last.content = new_content
        else:
            merged.append(curr)
    return merged


def _format_anthropic_messages(
    messages: List[BaseMessage],
) -> Tuple[Optional[Union[str, List[Dict[str, Any]]]], List[Dict[str, Any]]]:
    """Format messages for anthropic."""
    system: Optional[Union[str, List[Dict[str, Any]]]] = None
    formatted_messages: List[Dict[str, Any]] = []

    trimmed_messages = trim_message_whitespace(messages)
    merged_messages = _merge_messages(trimmed_messages)
    for i, message in enumerate(merged_messages):
        if message.type == "system":
            if system is not None:
                raise ValueError("Received multiple non-consecutive system messages.")
            elif isinstance(message.content, str):
                system = message.content
            elif isinstance(message.content, list):
                system_blocks = []
                for item in message.content:
                    if isinstance(item, str):
                        system_blocks.append({"type": "text", "text": item})
                    elif isinstance(item, dict):
                        if item.get("type") != "text":
                            raise ValueError(
                                "System message content item must be type 'text'"
                            )
                        if "text" not in item:
                            raise ValueError(
                                "System message content item must have a 'text' key"
                            )
                        content_item = {"type": "text", "text": item["text"]}
                        if item.get("cache_control"):
                            content_item["cache_control"] = {"type": "ephemeral"}
                        system_blocks.append(content_item)
                    else:
                        raise ValueError(
                            "System message content list must be a string or dict, "
                            f"instead was: {type(item)}"
                        )
                system = system_blocks
            else:
                raise ValueError(
                    "System message content must be a string or list, "
                    f"instead was: {type(message.content)}"
                )

            continue

        role = _message_type_lookups[message.type]
        final_content: Union[str, List[Dict[str, Any]]]

        if not isinstance(message.content, str):
            # parse as dict
            assert isinstance(message.content, list), (
                "Anthropic message content must be str or list of dicts"
            )

            # populate content
            thinking_blocks: List[Dict[str, Any]] = []
            native_blocks: List[Dict[str, Any]] = []
            tool_blocks: List[Dict[str, Any]] = []

            # First collect all blocks by type
            for item in message.content:
                if isinstance(item, str):
                    native_blocks.append({"type": "text", "text": item})
                elif isinstance(item, dict):
                    if "type" not in item:
                        raise ValueError("Dict content item must have a type key")
                    elif is_data_content_block(item):
                        native_blocks.append(_format_data_content_block(item))
                    elif item["type"] == "image_url":
                        # convert format
                        source = _format_image(item["image_url"]["url"])
                        native_blocks.append({"type": "image", "source": source})  # type: ignore
                    elif item["type"] == "image":
                        native_blocks.append(item)
                    elif item["type"] == "tool_result":
                        # Process content within tool_result
                        content_item = item["content"]
                        if isinstance(content_item, list):
                            # Handle list content inside tool_result
                            processed_list = []
                            for list_item in content_item:
                                if (
                                    isinstance(list_item, dict)
                                    and list_item.get("type") == "image_url"
                                ):
                                    # Process image in list
                                    source = _format_image(
                                        list_item["image_url"]["url"]
                                    )
                                    processed_list.append(
                                        {"type": "image", "source": source}
                                    )
                                else:
                                    # Keep other items as is
                                    processed_list.append(list_item)
                            # Add processed list to tool_result
                            tool_blocks.append(
                                {
                                    "type": "tool_result",
                                    "tool_use_id": item.get("tool_use_id"),
                                    "content": processed_list,
                                }
                            )
                        else:
                            # For other content types, keep as is
                            tool_blocks.append(item)
                    elif item["type"] == "tool_use":
                        # If a tool_call with the same id as a tool_use content block
                        # exists, the tool_call is preferred.
                        if isinstance(message, AIMessage) and item["id"] in [
                            tc["id"] for tc in message.tool_calls
                        ]:
                            overlapping = [
                                tc
                                for tc in message.tool_calls
                                if tc["id"] == item["id"]
                            ]
                            tool_blocks.extend(
                                cast(
                                    List[Dict[str, Any]],
                                    _lc_tool_calls_to_anthropic_tool_use_blocks(
                                        overlapping
                                    ),
                                )
                            )
                        else:
                            item.pop("text", None)
                            tool_blocks.append(item)
                    elif item["type"] in ["thinking", "redacted_thinking"]:
                        # Store thinking blocks separately
                        thinking_blocks.append(
                            {k: v for k, v in item.items() if k != "index"}
                        )
                    elif item["type"] == "text":
                        text = item.get("text", "")
                        # Only add non-empty strings for now as empty ones are not
                        # accepted.
                        # https://github.com/anthropics/anthropic-sdk-python/issues/461

                        if text.strip():
                            content_item = {"type": "text", "text": text}
                            if item.get("cache_control"):
                                content_item["cache_control"] = {"type": "ephemeral"}
                            native_blocks.append(content_item)
                    else:
                        tool_blocks.append(item)
                else:
                    raise ValueError(
                        f"Content items must be str or dict, instead was: {type(item)}"
                    )

            # Add tool calls if present (for AIMessage)
            if isinstance(message, AIMessage) and message.tool_calls:
                # Track which tool call IDs we've already processed
                used_tool_call_ids = {
                    block["id"]
                    for block in tool_blocks
                    if block.get("type") == "tool_use"
                }
                # Only add tool calls that haven't been processed yet
                new_tool_calls = [
                    tc
                    for tc in message.tool_calls
                    if tc["id"] not in used_tool_call_ids
                ]
                if new_tool_calls:
                    tool_blocks.extend(
                        cast(
                            List[Dict[str, Any]],
                            _lc_tool_calls_to_anthropic_tool_use_blocks(new_tool_calls),
                        )
                    )

            # For assistant messages, when thinking blocks exist, ensure they come first
            if role == "assistant":
                final_content = native_blocks + tool_blocks
                if thinking_blocks:
                    final_content = thinking_blocks + final_content
            elif role == "user" and tool_blocks and native_blocks:
                final_content = (
                    tool_blocks + native_blocks
                )  # tool result must precede text
                if thinking_blocks:
                    final_content = thinking_blocks + final_content
            else:
                # combine all blocks in standard order
                final_content = native_blocks + tool_blocks
                # Only include thinking blocks if they exist
                if thinking_blocks:
                    final_content = thinking_blocks + final_content

        elif isinstance(message, AIMessage):
            # For string content, create appropriate structure
            content_list = []

            # Add thinking blocks from additional_kwargs if present
            if message.additional_kwargs and "thinking" in message.additional_kwargs:
                thinking_data = message.additional_kwargs["thinking"]
                if thinking_data and isinstance(thinking_data, dict):
                    if "text" in thinking_data and "signature" in thinking_data:
                        content_list.append(
                            {
                                "type": "thinking",
                                "thinking": thinking_data["text"],
                                "signature": thinking_data["signature"],
                            }
                        )

            # Add base content as text block
            if message.content:
                content_list.append({"type": "text", "text": message.content})

            # Add tool calls if present
            if message.tool_calls:
                content_list.extend(
                    cast(
                        List[Dict[str, Any]],
                        _lc_tool_calls_to_anthropic_tool_use_blocks(message.tool_calls),
                    )
                )

            # For assistant messages with thinking blocks, ensure they come first
            if role == "assistant" and any(
                block.get("type") in ["thinking", "redacted_thinking"]
                for block in content_list
                if isinstance(block, dict)
            ):
                # Separate thinking blocks and non-thinking blocks
                thinking_blocks = [
                    block
                    for block in content_list
                    if isinstance(block, dict)
                    and block.get("type") in ["thinking", "redacted_thinking"]
                ]
                other_blocks = [
                    block
                    for block in content_list
                    if not (
                        isinstance(block, dict)
                        and block.get("type") in ["thinking", "redacted_thinking"]
                    )
                ]
                # Combine with thinking first
                final_content = thinking_blocks + other_blocks
            else:
                # No thinking blocks or not an assistant message
                final_content = content_list
        else:
            # Simple string content
            final_content = message.content

        # AWS Bedrock requires content arrays to have at least 1 item
        if isinstance(final_content, list) and len(final_content) == 0:
            final_content = [{"type": "text", "text": "."}]

        formatted_messages.append({"role": role, "content": final_content})
    return system, formatted_messages


class ChatPromptAdapter:
    """Adapter class to prepare the inputs from Langchain to prompt format that Chat
    model expects.

    """

    @classmethod
    def convert_messages_to_prompt(
        cls, provider: str, messages: List[BaseMessage], model: str
    ) -> str:
        if provider == "anthropic":
            prompt = convert_messages_to_prompt_anthropic(messages=messages)
        elif provider == "deepseek":
            prompt = convert_messages_to_prompt_deepseek(messages=messages)
        elif provider == "meta":
            if "llama4" in model:
                prompt = convert_messages_to_prompt_llama4(messages=messages)
            elif "llama3" in model:
                prompt = convert_messages_to_prompt_llama3(messages=messages)
            else:
                prompt = convert_messages_to_prompt_llama(messages=messages)
        elif provider == "mistral":
            prompt = convert_messages_to_prompt_mistral(messages=messages)
        elif provider == "amazon":
            prompt = convert_messages_to_prompt_anthropic(
                messages=messages,
                human_prompt="\n\nUser:",
                ai_prompt="\n\nBot:",
            )
        elif provider == "writer":
            prompt = convert_messages_to_prompt_writer(messages=messages)
        elif provider == "openai":
            prompt = convert_messages_to_prompt_openai(messages=messages)
        elif provider == "qwen":
            prompt = convert_messages_to_prompt_qwen(messages=messages)
        else:
            raise NotImplementedError(
                f"Provider {provider} model does not support chat."
            )
        return prompt

    @classmethod
    def format_messages(
        cls, provider: str, messages: List[BaseMessage]
    ) -> Union[
        Tuple[Optional[Union[str, List[Dict[str, Any]]]], List[Dict[str, Any]]],
        List[Dict[str, Any]],
    ]:
        if provider == "anthropic":
            return _format_anthropic_messages(messages)
<<<<<<< HEAD
        elif provider in ("openai", "qwen"):
            return convert_to_openai_messages(messages)
=======
        elif provider == "openai":
            return cast(List[Dict[str, Any]], convert_to_openai_messages(messages))
>>>>>>> 20283a1b
        raise NotImplementedError(
            f"Provider {provider} not supported for format_messages"
        )


_message_type_lookups = {
    "human": "user",
    "ai": "assistant",
    "AIMessageChunk": "assistant",
    "HumanMessageChunk": "user",
}


class ChatBedrock(BaseChatModel, BedrockBase):
    """A chat model that uses the Bedrock API."""

    system_prompt_with_tools: str = ""
    beta_use_converse_api: bool = False
    """Use the new Bedrock ``converse`` API which provides a standardized interface to
    all Bedrock models. Support still in beta. See ChatBedrockConverse docs for more."""

    stop_sequences: Optional[List[str]] = Field(default=None, alias="stop")
    """Stop sequence inference parameter from new Bedrock ``converse`` API providing
    a sequence of characters that causes a model to stop generating a response. See
    https://docs.aws.amazon.com/bedrock/latest/APIReference/API_agent_InferenceConfiguration.html
    for more.
    
    """

    @property
    def _llm_type(self) -> str:
        """Return type of chat model."""
        return "amazon_bedrock_chat"

    @classmethod
    def is_lc_serializable(cls) -> bool:
        """Return whether this model can be serialized by Langchain."""
        return True

    @classmethod
    def get_lc_namespace(cls) -> List[str]:
        """Get the namespace of the langchain object."""
        return ["langchain", "chat_models", "bedrock"]

    @model_validator(mode="before")
    @classmethod
    def set_beta_use_converse_api(cls, values: Dict) -> Any:
        model_id = values.get("model_id", values.get("model"))
        base_model_id = values.get("base_model_id", values.get("base_model", ""))

        if not model_id or "beta_use_converse_api" in values:
            return values

        nova_id = "amazon.nova"
        values["beta_use_converse_api"] = False

        if nova_id in model_id or nova_id in base_model_id:
            values["beta_use_converse_api"] = True
        elif not base_model_id and "application-inference-profile" in model_id:
            bedrock_client = values.get("bedrock_client")
            if not bedrock_client:
                bedrock_client = create_aws_client(
                    region_name=values.get("region_name"),
                    credentials_profile_name=values.get("credentials_profile_name"),
                    aws_access_key_id=values.get("aws_access_key_id"),
                    aws_secret_access_key=values.get("aws_secret_access_key"),
                    aws_session_token=values.get("aws_session_token"),
                    endpoint_url=values.get("endpoint_url"),
                    config=values.get("config"),
                    service_name="bedrock",
                )
            response = bedrock_client.get_inference_profile(
                inferenceProfileIdentifier=model_id
            )
            if "models" in response and len(response["models"]) > 0:
                model_arn = response["models"][0]["modelArn"]
                resolved_base_model = model_arn.split("/")[-1]
                values["beta_use_converse_api"] = "nova" in resolved_base_model
        return values

    @model_validator(mode="before")
    @classmethod
    def build_extra(cls, values: dict[str, Any]) -> Any:
        """Build extra kwargs from additional params that were passed in."""
        all_required_field_names = get_pydantic_field_names(cls)

        # For backwards compatibility, we don't transfer known parameters out of
        # model_kwargs
        model_kwargs = values.pop("model_kwargs", {})
        values = _build_model_kwargs(values, all_required_field_names)
        if model_kwargs or values.get("model_kwargs", {}):
            values["model_kwargs"] = {
                **values.get("model_kwargs", {}),
                **model_kwargs,
            }
        return values

    @property
    def lc_attributes(self) -> Dict[str, Any]:
        attributes: Dict[str, Any] = {}

        if self.region_name:
            attributes["region_name"] = self.region_name

        return attributes

    model_config = ConfigDict(
        extra="forbid",
        populate_by_name=True,
    )

    def _get_ls_params(
        self, stop: Optional[List[str]] = None, **kwargs: Any
    ) -> LangSmithParams:
        """Get standard params for tracing."""
        params = self._get_invocation_params(stop=stop, **kwargs)
        ls_params = LangSmithParams(
            ls_provider="amazon_bedrock",
            ls_model_name=self.model_id,
            ls_model_type="chat",
        )
        if ls_temperature := params.get("temperature", self.temperature):
            ls_params["ls_temperature"] = ls_temperature
        if ls_max_tokens := params.get("max_tokens", self.max_tokens):
            ls_params["ls_max_tokens"] = ls_max_tokens
        if ls_stop := stop or params.get("stop", None):
            ls_params["ls_stop"] = ls_stop
        return ls_params

    def _stream(
        self,
        messages: List[BaseMessage],
        stop: Optional[List[str]] = None,
        run_manager: Optional[CallbackManagerForLLMRun] = None,
        **kwargs: Any,
    ) -> Iterator[ChatGenerationChunk]:
        if self.beta_use_converse_api:
            yield from self._as_converse._stream(
                messages, stop=stop, run_manager=run_manager, **kwargs
            )
            return
        provider = self._get_provider()
        prompt: Optional[str] = None
        system: Optional[str] = None
        formatted_messages: Optional[List[Dict[str, Any]]] = None

        if provider == "anthropic":
            result = ChatPromptAdapter.format_messages(provider, messages)
            system_raw, formatted_messages = (
                result[0],
                cast(List[Dict[str, Any]], result[1]),
            )
            # Convert system to string if it's a list
            system_str: Optional[str] = None
            if system_raw:
                if isinstance(system_raw, str):
                    system_str = system_raw
                elif isinstance(system_raw, list):
                    # Convert list of dicts to string representation
                    system_str = "\n".join(
                        item.get("text", "") if isinstance(item, dict) else str(item)
                        for item in system_raw
                    )

            if self.system_prompt_with_tools:
                if system_str:
                    system = self.system_prompt_with_tools + f"\n{system_str}"
                else:
                    system = self.system_prompt_with_tools
<<<<<<< HEAD
        elif provider in ("openai", "qwen"):
            formatted_messages = ChatPromptAdapter.format_messages(provider, messages)
=======
            else:
                system = system_str
        elif provider == "openai":
            formatted_messages = cast(
                List[Dict[str, Any]],
                ChatPromptAdapter.format_messages(provider, messages),
            )
>>>>>>> 20283a1b
        else:
            prompt = ChatPromptAdapter.convert_messages_to_prompt(
                provider=provider, messages=messages, model=self._get_base_model()
            )

        added_model_name = False
        # Track guardrails trace information for callback handling
        guardrails_trace_info = None

        for chunk in self._prepare_input_and_invoke_stream(
            prompt=prompt,
            system=system,
            messages=formatted_messages,
            stop=stop,
            run_manager=run_manager,
            **kwargs,
        ):
            if isinstance(chunk, AIMessageChunk):
                generation_chunk = ChatGenerationChunk(message=chunk)
                if run_manager:
                    run_manager.on_llm_new_token(
                        generation_chunk.text, chunk=generation_chunk
                    )
                yield generation_chunk
            else:
                delta = chunk.text
                response_metadata = None
                if generation_info := chunk.generation_info:
                    # Check for guardrail intervention in the streaming chunk
                    services_trace = self._get_bedrock_services_signal(generation_info)
                    if services_trace.get("signal") and run_manager:
                        # Store trace info for potential callback
                        guardrails_trace_info = services_trace

                    usage_metadata = generation_info.pop("usage_metadata", None)
                    response_metadata = generation_info
                    if not added_model_name:
                        response_metadata["model_name"] = self.model_id
                        added_model_name = True
                else:
                    usage_metadata = None
                generation_chunk = ChatGenerationChunk(
                    message=AIMessageChunk(
                        content=delta,
                        response_metadata=response_metadata,
                        usage_metadata=usage_metadata,
                    )
                    if response_metadata is not None
                    else AIMessageChunk(content=delta)
                )
                if run_manager:
                    run_manager.on_llm_new_token(
                        generation_chunk.text, chunk=generation_chunk
                    )
                yield generation_chunk

        # If guardrails intervened during streaming, notify the callback handler
        if guardrails_trace_info and run_manager:
            run_manager.on_llm_error(
                Exception(
                    f"Error raised by bedrock service: "
                    f"{guardrails_trace_info.get('reason')}"
                ),
                **guardrails_trace_info,
            )

    def _generate(
        self,
        messages: List[BaseMessage],
        stop: Optional[List[str]] = None,
        run_manager: Optional[CallbackManagerForLLMRun] = None,
        **kwargs: Any,
    ) -> ChatResult:
        if self.beta_use_converse_api:
            if not self.streaming:
                return self._as_converse._generate(
                    messages, stop=stop, run_manager=run_manager, **kwargs
                )
            else:
                stream_iter = self._as_converse._stream(
                    messages, stop=stop, run_manager=run_manager, **kwargs
                )
                return generate_from_stream(stream_iter)
        completion = ""
        llm_output: Dict[str, Any] = {}
        tool_calls: List[ToolCall] = []
        provider_stop_reason_code = self.provider_stop_reason_key_map.get(
            self._get_provider(), "stop_reason"
        )
        provider = self._get_provider()
        if self.streaming:
            if provider == "anthropic":
                stream_iter = self._stream(messages, stop, run_manager, **kwargs)
                return generate_from_stream(stream_iter)

            response_metadata: List[Dict[str, Any]] = []
            for chunk in self._stream(messages, stop, run_manager, **kwargs):
                completion += chunk.text
                response_metadata.append(chunk.message.response_metadata)
                if "tool_calls" in chunk.message.additional_kwargs.keys():
                    tool_calls = chunk.message.additional_kwargs["tool_calls"]
            llm_output = _combine_generation_info_for_llm_result(
                response_metadata, provider_stop_reason_code
            )
        else:
            prompt: Optional[str] = None
            system: Optional[str] = None
            formatted_messages: Optional[List[Dict[str, Any]]] = None
            params: Dict[str, Any] = {**kwargs}

            if provider == "anthropic":
                result = ChatPromptAdapter.format_messages(provider, messages)
                system_raw, formatted_messages = (
                    result[0],
                    cast(List[Dict[str, Any]], result[1]),
                )
                # Convert system to string if it's a list
                system_str: Optional[str] = None
                if system_raw:
                    if isinstance(system_raw, str):
                        system_str = system_raw
                    elif isinstance(system_raw, list):
                        # Convert list of dicts to string representation
                        system_str = "\n".join(
                            item.get("text", "")
                            if isinstance(item, dict)
                            else str(item)
                            for item in system_raw
                        )
                # use tools the new way with claude 3
                if self.system_prompt_with_tools:
                    if system_str:
                        system = self.system_prompt_with_tools + f"\n{system_str}"
                    else:
                        system = self.system_prompt_with_tools
<<<<<<< HEAD
            elif provider in ("openai", "qwen"):
                formatted_messages = ChatPromptAdapter.format_messages(
                    provider, messages
=======
                else:
                    system = system_str
            elif provider == "openai":
                formatted_messages = cast(
                    List[Dict[str, Any]],
                    ChatPromptAdapter.format_messages(provider, messages),
>>>>>>> 20283a1b
                )
            else:
                prompt = ChatPromptAdapter.convert_messages_to_prompt(
                    provider=provider, messages=messages, model=self._get_base_model()
                )

            if stop:
                params["stop_sequences"] = stop

            completion, tool_calls, llm_output = self._prepare_input_and_invoke(
                prompt=prompt,
                stop=stop,
                run_manager=run_manager,
                system=system,
                messages=formatted_messages,
                **params,
            )
        # usage metadata
        if usage := llm_output.get("usage"):
            input_tokens = usage.get("prompt_tokens", 0)
            output_tokens = usage.get("completion_tokens", 0)
            cache_read_input_tokens = usage.get("cache_read_input_tokens", 0)
            cache_write_input_tokens = usage.get("cache_write_input_tokens", 0)
            usage_metadata = UsageMetadata(
                input_tokens=input_tokens,
                output_tokens=output_tokens,
                input_token_details={
                    "cache_read": cache_read_input_tokens,
                    "cache_creation": cache_write_input_tokens,
                },
                total_tokens=usage.get("total_tokens", input_tokens + output_tokens),
            )
        else:
            usage_metadata = None
        logger.debug(f"The message received from Bedrock: {completion}")
        llm_output["model_id"] = self.model_id  # backward-compatibility
        llm_output["model_name"] = self.model_id
        msg = AIMessage(
            content=completion,
            additional_kwargs=llm_output,
            tool_calls=cast(List[ToolCall], tool_calls),
            usage_metadata=usage_metadata,
        )
        return ChatResult(
            generations=[
                ChatGeneration(
                    message=msg,
                )
            ],
            llm_output=llm_output,
        )

    def _combine_llm_outputs(self, llm_outputs: List[Optional[dict]]) -> dict:
        final_usage: Dict[str, int] = defaultdict(int)
        final_output = {}
        for output in llm_outputs:
            output = output or {}
            usage = output.get("usage", {})
            for token_type, token_count in usage.items():
                final_usage[token_type] += token_count
            final_output.update(output)
        final_output["usage"] = final_usage
        return final_output

    def get_num_tokens_from_messages(
        self, messages: list[BaseMessage], tools: Optional[Sequence] = None
    ) -> int:
        model_id = self._get_base_model()
        if self._model_is_anthropic and count_tokens_api_supported_for_model(model_id):
            system, formatted_messages = ChatPromptAdapter.format_messages(
                "anthropic", messages
            )
            input_to_count_tmpl = {
                "anthropic_version": "bedrock-2023-05-31",
                "max_tokens": self.max_tokens if self.max_tokens else 8192,
                "messages": formatted_messages,
            }
            if system:
                input_to_count_tmpl["system"] = system
            input_to_count = json.dumps(input_to_count_tmpl)

            response = self.client.count_tokens(
                modelId=model_id, input={"invokeModel": {"body": input_to_count}}
            )
            return response["inputTokens"]

        return super().get_num_tokens_from_messages(messages, tools)

    def get_num_tokens(self, text: str) -> int:
        if (
            self._model_is_anthropic
            and not self.custom_get_token_ids
            and anthropic_tokens_supported()
        ):
            return get_num_tokens_anthropic(text)
        return super().get_num_tokens(text)

    def get_token_ids(self, text: str) -> List[int]:
        if self._model_is_anthropic and not self.custom_get_token_ids:
            if anthropic_tokens_supported():
                return get_token_ids_anthropic(text)
            else:
                warnings.warn(
                    "Falling back to default token method due to missing or "
                    "incompatible `anthropic` installation "
                    "(needs <=0.38.0).\n\nIf using `anthropic>0.38.0`, "
                    "it is recommended to provide the model class with a "
                    "custom_get_token_ids method implementing a more accurate "
                    "tokenizer for Anthropic. For get_num_tokens, as another "
                    "alternative, you can implement your own token counter method "
                    "using the ChatAnthropic or AnthropicLLM classes."
                )
        return super().get_token_ids(text)

    def set_system_prompt_with_tools(self, xml_tools_system_prompt: str) -> None:
        """Workaround to bind. Sets the system prompt with tools"""
        self.system_prompt_with_tools = xml_tools_system_prompt

    def bind_tools(
        self,
        tools: Sequence[Union[Dict[str, Any], TypeBaseModel, Callable, BaseTool]],
        *,
        tool_choice: Optional[Union[dict, str, Literal["auto", "none"], bool]] = None,
        **kwargs: Any,
    ) -> Runnable[LanguageModelInput, AIMessage]:
        """Bind tool-like objects to this chat model.

        Assumes model has a tool calling API.

        Args:
            tools: A list of tool definitions to bind to this chat model.
                Can be  a dictionary, pydantic model, callable, or BaseTool. Pydantic
                models, callables, and BaseTools will be automatically converted to
                their schema dictionary representation.
            tool_choice: Which tool to require the model to call.
                Must be the name of the single provided function or
                "auto" to automatically determine which function to call
                (if any), or a dict of the form:
                {"type": "function", "function": {"name": <<tool_name>>}}.
            **kwargs: Any additional parameters to pass to the
                :class:`~langchain.runnable.Runnable` constructor.

        """
        if self.beta_use_converse_api:
            if isinstance(tool_choice, bool):
                tool_choice = "any" if tool_choice else None
            return self._as_converse.bind_tools(
                tools, tool_choice=tool_choice, **kwargs
            )
        if self._get_provider() == "anthropic":
            formatted_tools = [convert_to_anthropic_tool(tool) for tool in tools]

            base_model = self._get_base_model()
            if any(
                x in base_model
                for x in ("claude-3-7-", "claude-opus-4-", "claude-sonnet-4-")
            ) and thinking_in_params(self.model_kwargs or {}):
                forced = False
                if isinstance(tool_choice, bool):
                    forced = bool(tool_choice)
                elif isinstance(tool_choice, str):
                    # "any" or specific tool name forces tool use; "auto"/"none" do not
                    if tool_choice == "any":
                        forced = True
                    elif tool_choice not in ("auto", "none"):
                        # Treat as specific tool name
                        forced = True
                elif isinstance(tool_choice, dict) and tool_choice is not None:
                    tc_type = tool_choice.get("type")
                    # Bedrock types: "auto", "any", "tool" (function)
                    if tc_type in ("any", "tool", "function"):
                        forced = True
                if forced:
                    raise ValueError(
                        "Anthropic Claude (3.7/4/4.1) with thinking enabled does not "
                        "support forced tool use. Remove forced tool_choice (e.g. "
                        "'any' or a specific tool), or set tool_choice='auto', or "
                        "disable thinking."
                    )

            # true if the model is a claude 3 model
            if "claude-" in self._get_base_model():
                if not tool_choice:
                    pass
                elif isinstance(tool_choice, dict):
                    kwargs["tool_choice"] = tool_choice
                elif isinstance(tool_choice, str) and tool_choice in ("any", "auto"):
                    kwargs["tool_choice"] = {"type": tool_choice}
                elif isinstance(tool_choice, str):
                    kwargs["tool_choice"] = {"type": "tool", "name": tool_choice}
                else:
                    raise ValueError(
                        f"Unrecognized 'tool_choice' type {tool_choice=}."
                        f"Expected dict, str, or None."
                    )
                return self.bind(tools=formatted_tools, **kwargs)
            else:
                # add tools to the system prompt, the old way
                system_formatted_tools = get_system_message(
                    cast(List[AnthropicTool], formatted_tools)
                )
                self.set_system_prompt_with_tools(system_formatted_tools)
        return self

    def with_structured_output(
        self,
        schema: Union[Dict[str, Any], TypeBaseModel, Type],
        *,
        include_raw: bool = False,
        **kwargs: Any,
    ) -> Runnable[LanguageModelInput, Union[Dict, BaseModel]]:
        """Model wrapper that returns outputs formatted to match the given schema.

        Args:
            schema: The output schema as a dict or a Pydantic class. If a Pydantic class
                then the model output will be an object of that class. If a dict then
                the model output will be a dict. With a Pydantic class the returned
                attributes will be validated, whereas with a dict they will not be.
            include_raw: If False then only the parsed structured output is returned. If
                an error occurs during model output parsing it will be raised. If True
                then both the raw model response (a BaseMessage) and the parsed model
                response will be returned. If an error occurs during output parsing it
                will be caught and returned as well. The final output is always a dict
                with keys "raw", "parsed", and "parsing_error".

        Returns:
            A Runnable that takes any ChatModel input. The output type depends on
            include_raw and schema.

            If include_raw is True then output is a dict with keys:
                raw: BaseMessage,
                parsed: Optional[_DictOrPydantic],
                parsing_error: Optional[BaseException],

            If include_raw is False and schema is a Dict then the runnable outputs a Dict.
            If include_raw is False and schema is a Type[BaseModel] then the runnable
            outputs a BaseModel.

        Example: Pydantic schema (include_raw=False):
            .. code-block:: python

                from langchain_aws.chat_models.bedrock import ChatBedrock
                from pydantic import BaseModel

                class AnswerWithJustification(BaseModel):
                    '''An answer to the user question along with justification for the answer.'''
                    answer: str
                    justification: str

                llm =ChatBedrock(
                    model_id="anthropic.claude-3-sonnet-20240229-v1:0",
                    model_kwargs={"temperature": 0.001},
                )  # type: ignore[call-arg]
                structured_llm = llm.with_structured_output(AnswerWithJustification)

                structured_llm.invoke("What weighs more a pound of bricks or a pound of feathers")

                # -> AnswerWithJustification(
                #     answer='They weigh the same',
                #     justification='Both a pound of bricks and a pound of feathers weigh one pound. The weight is the same, but the volume or density of the objects may differ.'
                # )

        Example:  Pydantic schema (include_raw=True):
            .. code-block:: python

                from langchain_aws.chat_models.bedrock import ChatBedrock
                from pydantic import BaseModel

                class AnswerWithJustification(BaseModel):
                    '''An answer to the user question along with justification for the answer.'''
                    answer: str
                    justification: str

                llm =ChatBedrock(
                    model_id="anthropic.claude-3-sonnet-20240229-v1:0",
                    model_kwargs={"temperature": 0.001},
                )  # type: ignore[call-arg]
                structured_llm = llm.with_structured_output(AnswerWithJustification, include_raw=True)

                structured_llm.invoke("What weighs more a pound of bricks or a pound of feathers")
                # -> {
                #     'raw': AIMessage(content='', additional_kwargs={'tool_calls': [{'id': 'call_Ao02pnFYXD6GN1yzc0uXPsvF', 'function': {'arguments': '{"answer":"They weigh the same.","justification":"Both a pound of bricks and a pound of feathers weigh one pound. The weight is the same, but the volume or density of the objects may differ."}', 'name': 'AnswerWithJustification'}, 'type': 'function'}]}),
                #     'parsed': AnswerWithJustification(answer='They weigh the same.', justification='Both a pound of bricks and a pound of feathers weigh one pound. The weight is the same, but the volume or density of the objects may differ.'),
                #     'parsing_error': None
                # }

        Example: Dict schema (include_raw=False):
            .. code-block:: python

                from langchain_aws.chat_models.bedrock import ChatBedrock

                schema = {
                    "name": "AnswerWithJustification",
                    "description": "An answer to the user question along with justification for the answer.",
                    "input_schema": {
                        "type": "object",
                        "properties": {
                            "answer": {"type": "string"},
                            "justification": {"type": "string"},
                        },
                        "required": ["answer", "justification"]
                    }
                }
                llm =ChatBedrock(
                    model_id="anthropic.claude-3-sonnet-20240229-v1:0",
                    model_kwargs={"temperature": 0.001},
                )  # type: ignore[call-arg]
                structured_llm = llm.with_structured_output(schema)

                structured_llm.invoke("What weighs more a pound of bricks or a pound of feathers")
                # -> {
                #     'answer': 'They weigh the same',
                #     'justification': 'Both a pound of bricks and a pound of feathers weigh one pound. The weight is the same, but the volume and density of the two substances differ.'
                # }

        """  # noqa: E501
        if self.beta_use_converse_api:
            return self._as_converse.with_structured_output(
                schema, include_raw=include_raw, **kwargs
            )
        if "claude-" not in self._get_base_model():
            raise ValueError(
                f"Structured output is not supported for model {self._get_base_model()}"
            )

        tool_name = convert_to_anthropic_tool(schema)["name"]
        llm = self.bind_tools(
            [schema],
            tool_choice=tool_name,
            ls_structured_output_format={
                "kwargs": {"method": "function_calling"},
                "schema": convert_to_openai_tool(schema),
            },
        )
        if isinstance(schema, type) and is_basemodel_subclass(schema):
            if self.streaming:
                output_parser: OutputParserLike = PydanticToolsParser(
                    first_tool_only=True, tools=[schema]
                )
            else:
                output_parser = ToolsOutputParser(
                    first_tool_only=True, pydantic_schemas=[schema]
                )
        else:
            if self.streaming:
                output_parser = JsonOutputKeyToolsParser(
                    first_tool_only=True, key_name=tool_name
                )
            else:
                output_parser = ToolsOutputParser(first_tool_only=True, args_only=True)

        if include_raw:
            parser_assign = RunnablePassthrough.assign(
                parsed=itemgetter("raw") | output_parser, parsing_error=lambda _: None
            )
            parser_none = RunnablePassthrough.assign(parsed=lambda _: None)
            parser_with_fallback = parser_assign.with_fallbacks(
                [parser_none], exception_key="parsing_error"
            )
            return RunnableMap(raw=llm) | parser_with_fallback
        else:
            return llm | output_parser

    @property
    def _as_converse(self) -> ChatBedrockConverse:
        kwargs = {
            k: v
            for k, v in (self.model_kwargs or {}).items()
            if k
            in (
                "stop",
                "stop_sequences",
                "max_tokens",
                "temperature",
                "top_p",
                "additional_model_request_fields",
                "additional_model_response_field_paths",
                "performance_config",
                "request_metadata",
            )
        }
        if self.max_tokens:
            kwargs["max_tokens"] = self.max_tokens
        if self.temperature is not None:
            kwargs["temperature"] = self.temperature
        if self.stop_sequences:
            kwargs["stop_sequences"] = self.stop_sequences

        return ChatBedrockConverse(
            client=self.client,
            model=self.model_id,
            region_name=self.region_name,
            credentials_profile_name=self.credentials_profile_name,
            aws_access_key_id=self.aws_access_key_id,
            aws_secret_access_key=self.aws_secret_access_key,
            aws_session_token=self.aws_session_token,
            config=self.config,
            provider=self.provider or "",
            base_url=self.endpoint_url,
            guardrail_config=(self.guardrails if self._guardrails_enabled else None),  # type: ignore[call-arg]
            **kwargs,
        )<|MERGE_RESOLUTION|>--- conflicted
+++ resolved
@@ -315,138 +315,6 @@
 
     prompt += "<|start|>assistant\n\n"
 
-    return prompt
-
-
-def _convert_one_message_to_text_qwen(message: BaseMessage) -> str:
-    """Convert a single message to text format for Qwen3 models."""
-
-    # Reference chat template: https://huggingface.co/Qwen/Qwen3-235B-A22B?chat_template=default
-    # NOTE: Not currently used as InvokeModel API currently only accepts messages for Qwen3 models
-
-    if isinstance(message, SystemMessage):
-        message_text = f"<|im_start|>system\n{message.content}<|im_end|>"
-    elif isinstance(message, ChatMessage):
-        message_text = f"<|im_start|>{message.role}\n{message.content}<|im_end|>"
-    elif isinstance(message, HumanMessage):
-        message_text = f"<|im_start|>user\n{message.content}<|im_end|>"
-    elif isinstance(message, AIMessage):
-        content = message.content or ""
-        reasoning_content = ""
-
-        if '<think>' in content and '</think>' in content:
-            parts = content.split('</think>')
-            reasoning_content = parts[0].split('<think>')[-1].lstrip('\n')
-            content = parts[-1].lstrip('\n')
-        elif message.additional_kwargs and 'reasoning_content' in message.additional_kwargs:
-            reasoning_content = message.additional_kwargs['reasoning_content']
-        
-        if reasoning_content:
-            message_text = f"<|im_start|>assistant\n<think>\n{reasoning_content.strip()}\n</think>\n\n{content.lstrip()}"
-        else:
-            message_text = f"<|im_start|>assistant\n{content}"
-            
-        # Handle tool calls if present
-        if hasattr(message, 'tool_calls') and message.tool_calls:
-            for i, tool_call in enumerate(message.tool_calls):
-                # Add newline if needed
-                if (i == 0 and content) or (i > 0):
-                    message_text += '\n'
-                
-                # Format function call
-                if hasattr(tool_call, 'function'):
-                    tool_call = tool_call.function
-                
-                message_text += f'<tool_call>\n{{"name": "{tool_call.name}", "arguments": '
-                
-                # Format arguments
-                if isinstance(tool_call.arguments, str):
-                    message_text += tool_call.arguments
-                else:
-                    message_text += json.dumps(tool_call.arguments)
-                
-                message_text += '}\n</tool_call>'
-        
-        message_text += "<|im_end|>"
-    elif isinstance(message, ToolMessage):
-        message_text = f"<|im_start|>user\n<tool_response>\n{message.content}\n</tool_response><|im_end|>"
-    else:
-        raise ValueError(f"Got unknown type {message}")
-    return message_text
-
-
-def convert_messages_to_prompt_qwen(
-    messages: List[BaseMessage],
-    tools: Optional[List[dict]] = None,
-) -> str:
-    """Convert a list of messages (and possible tools) to a prompt for Qwen3 models"""
-
-    # Reference chat template: https://huggingface.co/Qwen/Qwen3-235B-A22B?chat_template=default
-    # NOTE: Not currently used as InvokeModel API currently only accepts messages for Qwen3 models
-
-    prompt = ""
-
-    if tools:
-        prompt += '<|im_start|>system\n'
-        if messages and messages[0].type == 'system':
-            prompt += f'{messages[0].content}\n\n'
-
-        prompt += "# Tools\n\nYou may call one or more functions to assist with the user query.\n\n"
-        prompt += "You are provided with function signatures within <tools></tools> XML tags:\n<tools>"
-
-        for tool in tools:
-            prompt += f"\n{json.dumps(tool)}"
-        
-        prompt += "\n</tools>\n\n"
-        prompt += "For each function call, return a json object with function name and arguments within <tool_call></tool_call> XML tags:\n"
-        prompt += "<tool_call>\n{\"name\": <function-name>, \"arguments\": <args-json-object>}\n</tool_call><|im_end|>\n"
-
-        if messages and messages[0].type == 'system':
-            messages = messages[1:]
-    else:
-        if messages and messages[0].type == 'system':
-            prompt += _convert_one_message_to_text_qwen(messages[0]) + "\n"
-            messages = messages[1:]
-
-    multi_step_tool = True
-    last_query_index = len(messages) - 1
-
-    for i in range(len(messages) - 1, -1, -1):
-        message = messages[i]
-        if (multi_step_tool and 
-            message.type == "human" and 
-            isinstance(message.content, str) and 
-            not (message.content.startswith('<tool_response>') and 
-                 message.content.endswith('</tool_response>'))):
-            multi_step_tool = False
-            last_query_index = i
-
-    i = 0
-    while i < len(messages):
-        if i > 0 and messages[i].type == "tool" and messages[i-1].type == "tool":
-            i += 1
-            continue
-
-        if messages[i].type == "tool":
-            prompt += '<|im_start|>user'
-
-            j = i
-            while j < len(messages) and messages[j].type == "tool":
-                if isinstance(messages[j].content, str):
-                    content = messages[j].content
-                else:
-                    content = ''
-                prompt += f'\n<tool_response>\n{content}\n</tool_response>'
-                j += 1
-
-            prompt += '<|im_end|>\n'
-            i = j
-        else:
-            prompt += _convert_one_message_to_text_qwen(messages[i]) + "\n"
-            i += 1
-
-    prompt += '<|im_start|>assistant\n'
-    
     return prompt
 
 
@@ -839,8 +707,6 @@
             prompt = convert_messages_to_prompt_writer(messages=messages)
         elif provider == "openai":
             prompt = convert_messages_to_prompt_openai(messages=messages)
-        elif provider == "qwen":
-            prompt = convert_messages_to_prompt_qwen(messages=messages)
         else:
             raise NotImplementedError(
                 f"Provider {provider} model does not support chat."
@@ -856,13 +722,8 @@
     ]:
         if provider == "anthropic":
             return _format_anthropic_messages(messages)
-<<<<<<< HEAD
         elif provider in ("openai", "qwen"):
-            return convert_to_openai_messages(messages)
-=======
-        elif provider == "openai":
             return cast(List[Dict[str, Any]], convert_to_openai_messages(messages))
->>>>>>> 20283a1b
         raise NotImplementedError(
             f"Provider {provider} not supported for format_messages"
         )
@@ -1032,18 +893,13 @@
                     system = self.system_prompt_with_tools + f"\n{system_str}"
                 else:
                     system = self.system_prompt_with_tools
-<<<<<<< HEAD
-        elif provider in ("openai", "qwen"):
-            formatted_messages = ChatPromptAdapter.format_messages(provider, messages)
-=======
             else:
                 system = system_str
-        elif provider == "openai":
+        elif provider in ("openai", "qwen"):
             formatted_messages = cast(
                 List[Dict[str, Any]],
                 ChatPromptAdapter.format_messages(provider, messages),
             )
->>>>>>> 20283a1b
         else:
             prompt = ChatPromptAdapter.convert_messages_to_prompt(
                 provider=provider, messages=messages, model=self._get_base_model()
@@ -1179,18 +1035,12 @@
                         system = self.system_prompt_with_tools + f"\n{system_str}"
                     else:
                         system = self.system_prompt_with_tools
-<<<<<<< HEAD
-            elif provider in ("openai", "qwen"):
-                formatted_messages = ChatPromptAdapter.format_messages(
-                    provider, messages
-=======
                 else:
                     system = system_str
-            elif provider == "openai":
+            elif provider in ("openai", "qwen"):
                 formatted_messages = cast(
                     List[Dict[str, Any]],
                     ChatPromptAdapter.format_messages(provider, messages),
->>>>>>> 20283a1b
                 )
             else:
                 prompt = ChatPromptAdapter.convert_messages_to_prompt(
