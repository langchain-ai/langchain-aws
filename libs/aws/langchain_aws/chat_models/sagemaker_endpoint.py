"""Sagemaker Chat Model."""

import io
import logging
from typing import Any, Dict, Iterator, List, Literal, Mapping, Optional, Union

from langchain_core.callbacks import CallbackManagerForLLMRun
from langchain_core.language_models import (
    BaseChatModel,
)
from langchain_core.messages import (
    AIMessage,
    AIMessageChunk,
    BaseMessage,
    BaseMessageChunk,
    HumanMessage,
    SystemMessage,
    merge_message_runs,
)
from langchain_core.outputs import ChatGeneration, ChatGenerationChunk, ChatResult
from langchain_core.utils import secret_from_env
from pydantic import ConfigDict, Field, SecretStr, model_validator
from typing_extensions import Self

from langchain_aws.utils import (
    ContentHandlerBase,
    create_aws_client,
    enforce_stop_tokens,
)

logger = logging.getLogger(__name__)


class ChatLineIterator:
    """A helper class for parsing the byte stream input.

    The output of the model will be in the following format:

    b'{"outputs": [" a"]}\n'
    b'{"outputs": [" challenging"]}\n'
    b'{"outputs": [" problem"]}\n'
    ...

    While usually each PayloadPart event from the event stream will
    contain a byte array with a full json, this is not guaranteed
    and some of the json objects may be split acrossPayloadPart events.

    For example:

    {'PayloadPart': {'Bytes': b'{"outputs": '}}
    {'PayloadPart': {'Bytes': b'[" problem"]}\n'}}


    This class accounts for this by concatenating bytes written via the 'write' function
    and then exposing a method which will return lines (ending with a '\n' character)
    within the buffer via the 'scan_lines' function.
    It maintains the position of the last read position to ensure
    that previous bytes are not exposed again.

    For more details see:
    https://aws.amazon.com/blogs/machine-learning/elevating-the-generative-ai-experience-introducing-streaming-support-in-amazon-sagemaker-hosting/

    """

    def __init__(self, stream: Any) -> None:
        self.byte_iterator = iter(stream)
        self.buffer = io.BytesIO()
        self.read_pos = 0

    def __iter__(self) -> "ChatLineIterator":
        return self

    def __next__(self) -> Any:
        while True:
            self.buffer.seek(self.read_pos)
            line = self.buffer.readline()
            if line and line[-1] == ord("\n"):
                self.read_pos += len(line)
                return line[:-1]
            try:
                chunk = next(self.byte_iterator)
                if "PayloadPart" in chunk:
                    self.buffer.seek(0, io.SEEK_END)
                    self.buffer.write(chunk["PayloadPart"]["Bytes"])
                    continue
            except StopIteration:
                if self.read_pos < self.buffer.getbuffer().nbytes:
                    remaining = self.buffer.getvalue()[self.read_pos :]
                    self.read_pos = self.buffer.getbuffer().nbytes
                    return remaining
                raise
            if line:
                self.read_pos += len(line)
                return line[:-1] if line[-1] == ord("\n") else line
            try:
                chunk = next(self.byte_iterator)
            except StopIteration:
                if self.read_pos < self.buffer.getbuffer().nbytes:
                    continue
                raise
            if "PayloadPart" not in chunk:
                continue
            self.buffer.seek(0, io.SEEK_END)
            self.buffer.write(chunk["PayloadPart"]["Bytes"])


MESSAGE_FORMAT = Dict[
    Literal["role", "content"], Union[Literal["system", "user", "assistant"], str]
]


class ChatModelContentHandler(ContentHandlerBase[Any, Any]):
    """Content handler for ChatSagemakerEndpoint class."""


class ChatSagemakerEndpoint(BaseChatModel):
    """A chat model that uses a HuggingFace TGI compatible SageMaker Endpoint.

    To use, you must supply the endpoint name from your deployed
    Sagemaker model & the region where it is deployed.

    To authenticate, the AWS client uses the following methods to
    automatically load credentials:
    https://boto3.amazonaws.com/v1/documentation/api/latest/guide/credentials.html

    If a specific credential profile should be used, you must pass
    the name of the profile from the ~/.aws/credentials file that is to be used.

    Make sure the credentials / roles used have the required policies to
    access the Sagemaker endpoint.
    See: https://docs.aws.amazon.com/IAM/latest/UserGuide/access_policies.html
    """

    """
    Key Args:

        region_name: The aws region e.g., `us-west-2`.
            Fallsback to AWS_DEFAULT_REGION env variable
            or region specified in ~/.aws/config.

        credentials_profile_name: The name of the profile in the ~/.aws/credentials
            or ~/.aws/config files, which has either access keys or role information
            specified. If not specified, the default credential profile or, if on an
            EC2 instance, credentials from IMDS will be used.

        client: boto3 client for Sagemaker Endpoint

        endpoint_name: The name of the endpoint from the deployed Sagemaker model.

        content_handler: Implementation for model specific ChatContentHandler


    Example:
        .. code-block:: python

            from langchain_aws.chat_models.sagemaker_endpoint import
            ChatSagemakerEndpoint
            endpoint_name = (
                "my-endpoint-name"
            )
            region_name = (
                "us-west-2"
            )
            credentials_profile_name = (
                "default"
            )
            se = ChatSagemakerEndpoint(
                endpoint_name=endpoint_name,
                region_name=region_name,
                credentials_profile_name=credentials_profile_name
            )

            # Usage with Inference Component
            se = ChatSagemakerEndpoint(
                endpoint_name=endpoint_name,
                inference_component_name=inference_component_name,
                region_name=region_name,
                credentials_profile_name=credentials_profile_name
            )

        #Use with boto3 client
            client = boto3.client(
                        "sagemaker-runtime",
                        region_name=region_name
                    )

            se = ChatSagemakerEndpoint(
                endpoint_name=endpoint_name,
                client=client
            )

    """
    client: Any = None
    """Boto3 client for sagemaker runtime"""

    endpoint_name: str = ""
    """The name of the endpoint from the deployed Sagemaker model.
    
    Must be unique within an AWS Region.
    
    """

    inference_component_name: Optional[str] = None
<<<<<<< HEAD
    """Optional name of the inference component to invoke
    if specified with endpoint name."""
=======
    """Optional name of the inference component to invoke 
    if specified with endpoint name.
    
    """
>>>>>>> 349e895d

    region_name: Optional[str] = ""
    """The aws region, e.g., `us-west-2`.

<<<<<<< HEAD
    Falls back to AWS_REGION or AWS_DEFAULT_REGION env variable or region specified in
    ~/.aws/config in case it is not provided here.
=======
    Falls back to ``AWS_REGION`` or ``AWS_DEFAULT_REGION`` env variable or region
    specified in  ``~/.aws/config`` in case it is not provided here.
>>>>>>> 349e895d
    """

    credentials_profile_name: Optional[str] = Field(default=None, exclude=True)
    """The name of the profile in the ``~/.aws/credentials`` or ``~/.aws/config`` files.

    Profile should either have access keys or role information specified.
    If not specified, the default credential profile or, if on an EC2 instance,
<<<<<<< HEAD
    credentials from IMDS will be used.
=======
    credentials from IMDS will be used. 
    
>>>>>>> 349e895d
    See: https://boto3.amazonaws.com/v1/documentation/api/latest/guide/credentials.html

    """

    aws_access_key_id: Optional[SecretStr] = Field(
        default_factory=secret_from_env("AWS_ACCESS_KEY_ID", default=None)
    )
    """AWS access key id.

    If provided, aws_secret_access_key must also be provided.
    If not specified, the default credential profile or, if on an EC2 instance,
    credentials from IMDS will be used.
    
    See: https://boto3.amazonaws.com/v1/documentation/api/latest/guide/credentials.html

    If not provided, will be read from ``AWS_ACCESS_KEY_ID`` environment variable.
    
    """

    aws_secret_access_key: Optional[SecretStr] = Field(
        default_factory=secret_from_env("AWS_SECRET_ACCESS_KEY", default=None)
    )
    """AWS secret_access_key.

    If provided, ``aws_access_key_id`` must also be provided.
    If not specified, the default credential profile or, if on an EC2 instance,
    credentials from IMDS will be used.
    See: https://boto3.amazonaws.com/v1/documentation/api/latest/guide/credentials.html

    If not provided, will be read from ``AWS_SECRET_ACCESS_KEY`` environment variable.

    """

    aws_session_token: Optional[SecretStr] = Field(
        default_factory=secret_from_env("AWS_SESSION_TOKEN", default=None)
    )
    """AWS session token.

    If provided, aws_access_key_id and aws_secret_access_key must
    also be provided. Not required unless using temporary credentials.

    See: https://boto3.amazonaws.com/v1/documentation/api/latest/guide/credentials.html

    If not provided, will be read from ``AWS_SESSION_TOKEN`` environment variable.
    """

    endpoint_url: Optional[str] = Field(default=None, alias="base_url")
    """Needed if you don't want to default to us-east-1 endpoint"""

    config: Any = None
    """An optional botocore.config.Config instance to pass to the client."""

    content_handler: ChatModelContentHandler
    """The content handler class that provides an input and output transform functions
    to handle formats between LLM and the endpoint.

    """

    streaming: bool = False
    """Whether to stream the results."""

    """
    Example:
        .. code-block:: python

        from langchain_community.llms.sagemaker_endpoint import ChatContentHandler

        class ContentHandler(ChatContentHandler):
                content_type = "application/json"
                accepts = "application/json"

                def transform_input(
                    self, prompt: List[Dict[str, Any]], model_kwargs: Dict
                ) -> bytes:
                    input_str = json.dumps({prompt: prompt, **model_kwargs})
                    return input_str.encode('utf-8')

                def transform_output(self, output: bytes) -> BaseMessage:
                    response_json = json.loads(output.read().decode("utf-8"))
                    return response_json[0]["generated_text"]
    """

    model_kwargs: Optional[Dict] = None
    """Keyword arguments to pass to the model."""

    endpoint_kwargs: Optional[Dict] = None
    """Optional attributes passed to the invoke_endpoint function. See `boto3`_. docs
    for more info.

    .. _boto3: <https://boto3.amazonaws.com/v1/documentation/api/latest/index.html>

    """

    model_config = ConfigDict(
        extra="forbid",
    )

    @model_validator(mode="after")
    def validate_environment(self) -> Self:
        """Skip creating new client if passed in constructor"""
        if self.client is None:
            self.client = create_aws_client(
                region_name=self.region_name,
                credentials_profile_name=self.credentials_profile_name,
                aws_access_key_id=self.aws_access_key_id,
                aws_secret_access_key=self.aws_secret_access_key,
                aws_session_token=self.aws_session_token,
                endpoint_url=self.endpoint_url,
                config=self.config,
                service_name="sagemaker-runtime",
            )

        return self

    @property
    def _identifying_params(self) -> Mapping[str, Any]:
        """Get the identifying parameters."""
        _model_kwargs = self.model_kwargs or {}
        return {
            **{"endpoint_name": self.endpoint_name},
            **{"inference_component_name": self.inference_component_name},
            **{"model_kwargs": _model_kwargs},
        }

    @property
    def _llm_type(self) -> str:
        """Return type of chat model."""
        return "amazon_sagemaker_chat"

    @classmethod
    def get_lc_namespace(cls) -> List[str]:
        """Get the namespace of the langchain object."""
        return ["langchain", "chat_models", "sagemaker"]

    @property
    def lc_attributes(self) -> Dict[str, Any]:
        attributes: Dict[str, Any] = {}

        if self.region_name:
            attributes["region_name"] = self.region_name

        return attributes

    def _format_messages_request(
        self, messages: List[BaseMessage], **kwargs: Any
    ) -> Dict[str, Any]:
        _model_kwargs = self.model_kwargs or {}
        _model_kwargs = {**_model_kwargs, **kwargs}
        _endpoint_kwargs = self.endpoint_kwargs or {}
        sagemaker_messages = _messages_to_sagemaker(messages)
        logger.debug(f"input message to sagemaker: {sagemaker_messages}")
        invocation_params = {
            "EndpointName": self.endpoint_name,
            "Body": self.content_handler.transform_input(
                sagemaker_messages, _model_kwargs
            ),
            "ContentType": self.content_handler.content_type,
            "Accept": self.content_handler.accepts,
            **_endpoint_kwargs,
        }

        # If inference_component_name is specified, append it to invocation_params
        if self.inference_component_name:
            invocation_params["InferenceComponentName"] = self.inference_component_name
        return invocation_params

    def _stream(
        self,
        messages: List[BaseMessage],
        stop: Optional[List[str]] = None,
        run_manager: Optional[CallbackManagerForLLMRun] = None,
        **kwargs: Any,
    ) -> Iterator[ChatGenerationChunk]:
        invocation_params = self._format_messages_request(messages=messages, **kwargs)
        try:
            resp = self.client.invoke_endpoint_with_response_stream(**invocation_params)
            iterator = ChatLineIterator(resp["Body"])

            for line in iterator:
                message = self.content_handler.transform_output(line)
                if (
                    stop is not None
                    and isinstance(message, AIMessage)
                    and isinstance(message.content, str)
                ):
                    text = enforce_stop_tokens(message.content, stop)
                    message = AIMessage(content=text)

                if message.content:
                    if isinstance(message, AIMessage):
                        chunk = AIMessageChunk(content=message.content)
                        generation_chunk = ChatGenerationChunk(message=chunk)
                    else:
                        base_chunk = BaseMessageChunk(
                            content=message.content, type=message.type
                        )
                        generation_chunk = ChatGenerationChunk(message=base_chunk)
                    if run_manager:
                        run_manager.on_llm_new_token(
                            generation_chunk.text, chunk=generation_chunk
                        )
                    yield generation_chunk

        except Exception as e:
            logger.exception("Error raised by streaming inference endpoint")
            if run_manager is not None:
                run_manager.on_llm_error(e)
            raise e

    def _generate(
        self,
        messages: List[BaseMessage],
        stop: Optional[List[str]] = None,
        run_manager: Optional[CallbackManagerForLLMRun] = None,
        **kwargs: Any,
    ) -> ChatResult:
        invocation_params = self._format_messages_request(messages=messages, **kwargs)
        try:
            response = self.client.invoke_endpoint(**invocation_params)
        except Exception as e:
            logging.error(f"Error raised by inference endpoint: {e}")
            if run_manager is not None:
                run_manager.on_llm_error(e)
            raise e
        logger.debug(f"The message received from SageMaker: {response['Body']}")

        response_message = self.content_handler.transform_output(response["Body"])

        return ChatResult(generations=[ChatGeneration(message=response_message)])


def _messages_to_sagemaker(
    messages: List[BaseMessage],
) -> List[Dict[str, Any]]:
    # Merge system, human, ai message runs because Anthropic expects (at most) 1
    # system message then alternating human/ai messages.
    sagemaker_messages: List[Dict[str, Any]] = []
    if not isinstance(messages, list):
        messages = [messages]

    messages = merge_message_runs(messages)
    for msg in messages:
        content = msg.content
        if isinstance(msg, HumanMessage):
            # If there's a human, tool, human message sequence, the
            # tool message will be merged with the first human message, so the second
            # human message will now be preceded by a human message and should also
            # be merged with it.
            if sagemaker_messages and sagemaker_messages[-1]["role"] == "user":
                sagemaker_messages[-1]["content"].extend(content)
            else:
                sagemaker_messages.append({"role": "user", "content": content})
        elif isinstance(msg, AIMessage):
            sagemaker_messages.append({"role": "assistant", "content": content})
        elif isinstance(msg, SystemMessage):
            sagemaker_messages.insert(0, {"role": "system", "content": content})
        else:
            raise ValueError(f"Unsupported message type {type(msg)}")
    return sagemaker_messages<|MERGE_RESOLUTION|>--- conflicted
+++ resolved
@@ -201,26 +201,16 @@
     """
 
     inference_component_name: Optional[str] = None
-<<<<<<< HEAD
-    """Optional name of the inference component to invoke
-    if specified with endpoint name."""
-=======
     """Optional name of the inference component to invoke 
     if specified with endpoint name.
     
     """
->>>>>>> 349e895d
 
     region_name: Optional[str] = ""
     """The aws region, e.g., `us-west-2`.
 
-<<<<<<< HEAD
-    Falls back to AWS_REGION or AWS_DEFAULT_REGION env variable or region specified in
-    ~/.aws/config in case it is not provided here.
-=======
     Falls back to ``AWS_REGION`` or ``AWS_DEFAULT_REGION`` env variable or region
     specified in  ``~/.aws/config`` in case it is not provided here.
->>>>>>> 349e895d
     """
 
     credentials_profile_name: Optional[str] = Field(default=None, exclude=True)
@@ -228,12 +218,8 @@
 
     Profile should either have access keys or role information specified.
     If not specified, the default credential profile or, if on an EC2 instance,
-<<<<<<< HEAD
-    credentials from IMDS will be used.
-=======
     credentials from IMDS will be used. 
     
->>>>>>> 349e895d
     See: https://boto3.amazonaws.com/v1/documentation/api/latest/guide/credentials.html
 
     """
