"""Sagemaker Chat Model."""

import logging
from typing import (
    Any,
    Dict,
    List,
    Mapping,
    Optional,
    Iterator
)

from langchain_core.callbacks import CallbackManagerForLLMRun
from langchain_core.language_models import (
    BaseChatModel,
)
from langchain_core.messages import (
    AIMessage,
    BaseMessage,
    HumanMessage,
    SystemMessage,
    merge_message_runs,
)
<<<<<<< HEAD
from langchain_core.outputs import ChatGeneration, ChatGenerationChunk, ChatResult
from pydantic import ConfigDict
from langchain_aws.llms.sagemaker_endpoint import SagemakerEndpoint, LineIterator, enforce_stop_tokens
=======
from langchain_core.outputs import ChatGeneration, ChatResult
from pydantic import ConfigDict, model_validator
from typing_extensions import Self

from langchain_aws.llms.sagemaker_endpoint import LLMContentHandler
>>>>>>> 1838dbdb

logger = logging.getLogger(__name__)


class ChatSagemakerEndpoint(BaseChatModel):
    """A chat model that uses a HugguingFace TGI compatible SageMaker Endpoint.

    To use, you must supply the endpoint name from your deployed
    Sagemaker model & the region where it is deployed.

    To authenticate, the AWS client uses the following methods to
    automatically load credentials:
    https://boto3.amazonaws.com/v1/documentation/api/latest/guide/credentials.html

    If a specific credential profile should be used, you must pass
    the name of the profile from the ~/.aws/credentials file that is to be used.

    Make sure the credentials / roles used have the required policies to
    access the Sagemaker endpoint.
    See: https://docs.aws.amazon.com/IAM/latest/UserGuide/access_policies.html
    """

    """
    Args:        

        region_name: The aws region e.g., `us-west-2`.
            Fallsback to AWS_DEFAULT_REGION env variable
            or region specified in ~/.aws/config.

        credentials_profile_name: The name of the profile in the ~/.aws/credentials
            or ~/.aws/config files, which has either access keys or role information
            specified. If not specified, the default credential profile or, if on an
            EC2 instance, credentials from IMDS will be used.

        client: boto3 client for Sagemaker Endpoint

        content_handler: Implementation for model specific LLMContentHandler 


    Example:
        .. code-block:: python

            from langchain_aws.chat_models.sagemaker_endpoint import 
            ChatSagemakerEndpoint
            endpoint_name = (
                "my-endpoint-name"
            )
            region_name = (
                "us-west-2"
            )
            credentials_profile_name = (
                "default"
            )
            se = ChatSagemakerEndpoint(
                endpoint_name=endpoint_name,
                region_name=region_name,
                credentials_profile_name=credentials_profile_name
            )
        
            # Usage with Inference Component
            se = ChatSagemakerEndpoint(
                endpoint_name=endpoint_name,
                inference_component_name=inference_component_name,
                region_name=region_name,
                credentials_profile_name=credentials_profile_name
            )

        #Use with boto3 client
            client = boto3.client(
                        "sagemaker-runtime",
                        region_name=region_name
                    )

            se = ChatSagemakerEndpoint(
                endpoint_name=endpoint_name,
                client=client
            )

    """
    client: Any = None
    """Boto3 client for sagemaker runtime"""

    endpoint_name: str = ""
    """The name of the endpoint from the deployed Sagemaker model.
    Must be unique within an AWS Region."""

    inference_component_name: Optional[str] = None
    """Optional name of the inference component to invoke 
    if specified with endpoint name."""

    region_name: str = ""
    """The aws region where the Sagemaker model is deployed, eg. `us-west-2`."""

    credentials_profile_name: Optional[str] = None
    """The name of the profile in the ~/.aws/credentials or ~/.aws/config files, which
    has either access keys or role information specified.
    If not specified, the default credential profile or, if on an EC2 instance,
    credentials from IMDS will be used.
    See: https://boto3.amazonaws.com/v1/documentation/api/latest/guide/credentials.html
    """

    content_handler: LLMContentHandler
    """The content handler class that provides an input and
    output transform functions to handle formats between LLM
    and the endpoint.
    """

    streaming: bool = False
    """Whether to stream the results."""

    """
     Example:
        .. code-block:: python

        from langchain_community.llms.sagemaker_endpoint import LLMContentHandler

        class ContentHandler(LLMContentHandler):
                content_type = "application/json"
                accepts = "application/json"

                def transform_input(self, prompt: str, model_kwargs: Dict) -> bytes:
                    input_str = json.dumps({prompt: prompt, **model_kwargs})
                    return input_str.encode('utf-8')
                
                def transform_output(self, output: bytes) -> str:
                    response_json = json.loads(output.read().decode("utf-8"))
                    return response_json[0]["generated_text"]
    """

    model_kwargs: Optional[Dict] = None
    """Keyword arguments to pass to the model."""

    endpoint_kwargs: Optional[Dict] = None
    """Optional attributes passed to the invoke_endpoint
    function. See `boto3`_. docs for more info.
    .. _boto3: <https://boto3.amazonaws.com/v1/documentation/api/latest/index.html>
    """

    model_config = ConfigDict(
        extra="forbid",
    )

    @model_validator(mode="after")
    def validate_environment(self) -> Self:
        """Dont do anything if client provided externally"""
        if self.client is not None:
            return self

        """Validate that AWS credentials to and python package exists in environment."""
        try:
            import boto3

            try:
                if self.credentials_profile_name is not None:
                    session = boto3.Session(profile_name=self.credentials_profile_name)
                else:
                    # use default credentials
                    session = boto3.Session()

                self.client = session.client(
                    "sagemaker-runtime", region_name=self.region_name
                )

            except Exception as e:
                raise ValueError(
                    "Could not load credentials to authenticate with AWS client. "
                    "Please check that credentials in the specified "
                    "profile name are valid."
                ) from e

        except ImportError:
            raise ImportError(
                "Could not import boto3 python package. "
                "Please install it with `pip install boto3`."
            )
        return self

    @property
    def _identifying_params(self) -> Mapping[str, Any]:
        """Get the identifying parameters."""
        _model_kwargs = self.model_kwargs or {}
        return {
            **{"endpoint_name": self.endpoint_name},
            **{"inference_component_name": self.inference_component_name},
            **{"model_kwargs": _model_kwargs},
        }

    @property
    def _llm_type(self) -> str:
        """Return type of llm."""
        return "sagemaker_endpoint"

    @property
    def _llm_type(self) -> str:
        """Return type of chat model."""
        return "amazon_sagemaker_chat"

    @classmethod
    def is_lc_serializable(cls) -> bool:
        """Return whether this model can be serialized by Langchain."""
        return True

    @classmethod
    def get_lc_namespace(cls) -> List[str]:
        """Get the namespace of the langchain object."""
        return ["langchain", "chat_models", "sagemaker"]

    @property
    def lc_attributes(self) -> Dict[str, Any]:
        attributes: Dict[str, Any] = {}

        if self.region_name:
            attributes["region_name"] = self.region_name

        return attributes

<<<<<<< HEAD
    model_config = ConfigDict(
        extra="forbid",
        populate_by_name=True,
    )

    def _format_messages_request(
=======
    def _generate(
>>>>>>> 1838dbdb
        self,
        messages:  List[BaseMessage],
        **kwargs: Any
        ) -> Dict[str, Any]:
        _model_kwargs = self.model_kwargs or {}
        _model_kwargs = {**_model_kwargs, **kwargs}
        _endpoint_kwargs = self.endpoint_kwargs or {}
        sagemaker_messages = _messages_to_sagemaker(messages)
        logger.debug(f"input message to sagemaker: {sagemaker_messages}")
        invocation_params = {
            "EndpointName": self.endpoint_name,
            "Body": self.content_handler.transform_input(
                sagemaker_messages, _model_kwargs),
            "ContentType": self.content_handler.content_type,
            "Accept": self.content_handler.accepts,
            **_endpoint_kwargs,
        }

        # If inference_component_name is specified, append it to invocation_params
        if self.inference_component_name:
            invocation_params["InferenceComponentName"] = self.inference_component_name
        return invocation_params

    def _stream(
        self,
        messages: List[BaseMessage],
        stop: Optional[List[str]] = None,
        run_manager: Optional[CallbackManagerForLLMRun] = None,
        **kwargs: Any,
    ) -> Iterator[ChatGenerationChunk]:
        invocation_params = self._format_messages_request(
            messages=messages,
            **kwargs
            )
        try:
            resp = self.client.invoke_endpoint_with_response_stream(**invocation_params)
            iterator = LineIterator(resp["Body"])

            for line in iterator:
                text = self.content_handler.transform_output(line)
                if stop is not None:
                    text = enforce_stop_tokens(text, stop)

                if text:
                    generation_chunk = ChatGenerationChunk(message=text)
                    if run_manager:
                        run_manager.on_llm_new_token(
                            generation_chunk.text, chunk=generation_chunk
                        )
                    yield generation_chunk

        except Exception as e:
            logger.exception("Error raised by streaming inference endpoint")
            if run_manager is not None:
                run_manager.on_llm_error(e)
            raise e

    def _generate(
        self,
        messages: List[BaseMessage],
        stop: Optional[List[str]] = None,
        run_manager: Optional[CallbackManagerForLLMRun] = None,
        **kwargs: Any,
    ) -> ChatResult:
        invocation_params = self._format_messages_request(
            messages=messages,
            **kwargs
            )
        try:
            response = self.client.invoke_endpoint(**invocation_params)
        except Exception as e:
            logging.error(f"Error raised by inference endpoint: {e}")
            if run_manager is not None:
                run_manager.on_llm_error(e)
            raise e
        logger.info(f"The message received from SageMaker: {response['Body']}")

        response_message = self.content_handler.transform_output(response["Body"])

        return ChatResult(generations=[ChatGeneration(message=response_message)])


def _messages_to_sagemaker(
    messages: List[BaseMessage],
) -> List[Dict[str, Any]]:
    # Merge system, human, ai message runs because Anthropic expects (at most) 1
    # system message then alternating human/ai messages.
    sagemaker_messages: List[Dict[str, Any]] = []
    if not isinstance(messages, list):
        messages = [messages]

    messages = merge_message_runs(messages)
    for msg in messages:
        content = msg.content
        if isinstance(msg, HumanMessage):
            # If there's a human, tool, human message sequence, the
            # tool message will be merged with the first human message, so the second
            # human message will now be preceded by a human message and should also
            # be merged with it.
            if sagemaker_messages and sagemaker_messages[-1]["role"] == "user":
                sagemaker_messages[-1]["content"].extend(content)
            else:
                sagemaker_messages.append({"role": "user", "content": content})
        elif isinstance(msg, AIMessage):
            sagemaker_messages.append({"role": "assistant", "content": content})
        elif isinstance(msg, SystemMessage):
            sagemaker_messages.insert(0, {"role": "system", "content": content})
        else:
            raise ValueError(f"Unsupported message type {type(msg)}")
    return sagemaker_messages<|MERGE_RESOLUTION|>--- conflicted
+++ resolved
@@ -21,17 +21,10 @@
     SystemMessage,
     merge_message_runs,
 )
-<<<<<<< HEAD
 from langchain_core.outputs import ChatGeneration, ChatGenerationChunk, ChatResult
-from pydantic import ConfigDict
-from langchain_aws.llms.sagemaker_endpoint import SagemakerEndpoint, LineIterator, enforce_stop_tokens
-=======
-from langchain_core.outputs import ChatGeneration, ChatResult
 from pydantic import ConfigDict, model_validator
 from typing_extensions import Self
-
-from langchain_aws.llms.sagemaker_endpoint import LLMContentHandler
->>>>>>> 1838dbdb
+from langchain_aws.llms.sagemaker_endpoint import LLMContentHandler, LineIterator, enforce_stop_tokens
 
 logger = logging.getLogger(__name__)
 
@@ -248,16 +241,12 @@
 
         return attributes
 
-<<<<<<< HEAD
     model_config = ConfigDict(
         extra="forbid",
         populate_by_name=True,
     )
 
     def _format_messages_request(
-=======
-    def _generate(
->>>>>>> 1838dbdb
         self,
         messages:  List[BaseMessage],
         **kwargs: Any
