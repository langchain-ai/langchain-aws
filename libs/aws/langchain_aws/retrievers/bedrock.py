import json
from typing import Any, Dict, List, Literal, Optional, Union

from botocore.client import Config
from langchain_core.callbacks import CallbackManagerForRetrieverRun
from langchain_core.documents import Document
from langchain_core.retrievers import BaseRetriever
from langchain_core.utils import secret_from_env
from pydantic import BaseModel, ConfigDict, Field, SecretStr, model_validator
from typing_extensions import Annotated

from langchain_aws.utils import create_aws_client

FilterValue = Union[Dict[str, Any], List[Any], int, float, str, bool, None]
Filter = Dict[str, FilterValue]


class SearchFilter(BaseModel):
    """Filter configuration for retrieval."""

    andAll: Optional[List["SearchFilter"]] = None
    orAll: Optional[List["SearchFilter"]] = None
    equals: Optional[Filter] = None
    greaterThan: Optional[Filter] = None
    greaterThanOrEquals: Optional[Filter] = None
    in_: Optional[Filter] = Field(None, alias="in")
    lessThan: Optional[Filter] = None
    lessThanOrEquals: Optional[Filter] = None
    listContains: Optional[Filter] = None
    notEquals: Optional[Filter] = None
    notIn: Optional[Filter] = Field(None, alias="notIn")
    startsWith: Optional[Filter] = None
    stringContains: Optional[Filter] = None

    model_config = ConfigDict(
        populate_by_name=True,
    )


class VectorSearchConfig(BaseModel, extra="allow"):  # type: ignore[call-arg]
    """Configuration for vector search."""

    numberOfResults: int = 4
    filter: Optional[SearchFilter] = None
    overrideSearchType: Optional[Literal["HYBRID", "SEMANTIC"]] = None


class RetrievalConfig(BaseModel, extra="allow"):  # type: ignore[call-arg]
    """Configuration for retrieval."""

    vectorSearchConfiguration: VectorSearchConfig
    nextToken: Optional[str] = None


class AmazonKnowledgeBasesRetriever(BaseRetriever):
    """`Amazon Bedrock Knowledge Bases` retrieval.

    See https://aws.amazon.com/bedrock/knowledge-bases for more info.

    Args:
        knowledge_base_id: Knowledge Base ID.

<<<<<<< HEAD
        region_name: The aws region e.g., ``'us-west-2'``.
            Fallback to ``AWS_REGION``/``AWS_DEFAULT_REGION`` env variable or region
            specified in ``~/.aws/config``.

        credentials_profile_name: The name of the profile in the ``~/.aws/credentials``
            or ``~/.aws/config`` files, which has either access keys or role information
            specified. If not specified, the default credential profile or, if on an
            EC2 instance, credentials from IMDS will be used.

        aws_access_key_id: AWS access key id. If provided, ``aws_secret_access_key``
            must also be provided. If not specified, the default credential profile or,
            if on an EC2 instance, credentials from IMDS will be used. See:
            https://boto3.amazonaws.com/v1/documentation/api/latest/guide/credentials.html
            If not provided, will be read from ``AWS_ACCESS_KEY_ID`` environment
            variable.

        aws_secret_access_key: AWS ``secret_access_key``. If provided,
            ``aws_access_key_id`` must also be provided. If not specified, the default
            credential profile or, if on an EC2 instance, credentials from IMDS will be
            used.

            See: https://boto3.amazonaws.com/v1/documentation/api/latest/guide/credentials.html

            If not provided, will be read from ``AWS_SECRET_ACCESS_KEY`` environment
            variable.

        aws_session_token: AWS session token. If provided, ``aws_access_key_id`` and
            ``aws_secret_access_key`` must also be provided. Not required unless using
            temporary credentials.

            See: https://boto3.amazonaws.com/v1/documentation/api/latest/guide/credentials.html

            If not provided, will be read from ``AWS_SESSION_TOKEN`` environment
            variable.

        endpoint_url: Needed if you don't want to default to ``'us-east-1'`` endpoint.

        config: An optional ``botocore.config.Config`` instance to pass to the client.
=======
        region_name: The aws region e.g., `us-west-2`.
            Fallback to AWS_REGION/AWS_DEFAULT_REGION env variable or region specified in
            ~/.aws/config.

        credentials_profile_name: The name of the profile in the ~/.aws/credentials
            or ~/.aws/config files, which has either access keys or role information
            specified. If not specified, the default credential profile or, if on an
            EC2 instance, credentials from IMDS will be used.

        aws_access_key_id: AWS access key id. If provided, aws_secret_access_key must
            also be provided. If not specified, the default credential profile or, if
            on an EC2 instance, credentials from IMDS will be used. See:
            https://boto3.amazonaws.com/v1/documentation/api/latest/guide/credentials.html
            If not provided, will be read from 'AWS_ACCESS_KEY_ID' environment variable.

        aws_secret_access_key: AWS secret_access_key. If provided, aws_access_key_id
            must also be provided. If not specified, the default credential profile or,
            if on an EC2 instance, credentials from IMDS will be used. See:
            https://boto3.amazonaws.com/v1/documentation/api/latest/guide/credentials.html
            If not provided, will be read from 'AWS_SECRET_ACCESS_KEY' environment variable.

        aws_session_token: AWS session token. If provided, aws_access_key_id and
            aws_secret_access_key must also be provided. Not required unless using temporary
            credentials. See:
            https://boto3.amazonaws.com/v1/documentation/api/latest/guide/credentials.html
            If not provided, will be read from 'AWS_SESSION_TOKEN' environment variable.

        endpoint_url: Needed if you don't want to default to us-east-1 endpoint.

        config: An optional botocore.config.Config instance to pass to the client.
>>>>>>> 33af829d

        client: boto3 client for bedrock agent runtime.

        guardrail_config: Configuration information for a guardrail that you want
            to use in the request.

        retrieval_config: Optional configuration for retrieval specified as a
            Python object (RetrievalConfig) or as a dictionary

    Example:
        .. code-block:: python
            from langchain_community.retrievers import AmazonKnowledgeBasesRetriever
            retriever = AmazonKnowledgeBasesRetriever(
                knowledge_base_id="<knowledge-base-id>",
                retrieval_config={
                    "vectorSearchConfiguration": {
                        "numberOfResults": 4
                    }
                },
            )
<<<<<<< HEAD

=======
>>>>>>> 33af829d
    """

    knowledge_base_id: str
    region_name: Optional[str] = None
    credentials_profile_name: Optional[str] = None
    aws_access_key_id: Optional[SecretStr] = Field(
        default_factory=secret_from_env("AWS_ACCESS_KEY_ID", default=None)
    )
    aws_secret_access_key: Optional[SecretStr] = Field(
        default_factory=secret_from_env("AWS_SECRET_ACCESS_KEY", default=None)
    )
    aws_session_token: Optional[SecretStr] = Field(
        default_factory=secret_from_env("AWS_SESSION_TOKEN", default=None)
    )
    endpoint_url: Optional[str] = None
    config: Any = None
    client: Any = None
    guardrail_config: Optional[Dict[str, Any]] = Field(default=None, alias="guardrails")
    retrieval_config: Optional[Union[RetrievalConfig, Dict[str, Any]]] = None
    min_score_confidence: Annotated[
        Optional[float], Field(ge=0.0, le=1.0, default=None)
    ]

    @model_validator(mode="before")
    @classmethod
    def create_client(cls, values: Dict[str, Any]) -> Any:
        if "guardrail_config" in values and "guardrails" not in values:
            values["guardrails"] = values.pop("guardrail_config")
        if values.get("client") is None:
            values["client"] = create_aws_client(
                region_name=values.get("region_name"),
                credentials_profile_name=values.get("credentials_profile_name"),
                aws_access_key_id=values.get("aws_access_key_id"),
                aws_secret_access_key=values.get("aws_secret_access_key"),
                aws_session_token=values.get("aws_session_token"),
                endpoint_url=values.get("endpoint_url"),
                config=values.get("config")
                or Config(
                    connect_timeout=120, read_timeout=120, retries={"max_attempts": 0}
                ),
                service_name="bedrock-agent-runtime",
            )

        return values

    def _filter_by_score_confidence(self, docs: List[Document]) -> List[Document]:
        """Filter out the records that have a score confidence less than the required threshold."""  # noqa: E501
        if not self.min_score_confidence:
            return docs
        filtered_docs = [
            item
            for item in docs
            if (
                item.metadata.get("score") is not None
                and item.metadata.get("score", 0.0) >= self.min_score_confidence
            )
        ]
        return filtered_docs

    def _get_relevant_documents(
        self,
        query: str,
        *,
        run_manager: CallbackManagerForRetrieverRun,
    ) -> List[Document]:
        """Get relevant document from a KnowledgeBase

        :param query: the user's query
        :param run_manager: The callback handler to use
        :return: List of relevant documents

        """
        retrieve_request: Dict[str, Any] = self._get_retrieve_request(query)
        response = self.client.retrieve(**retrieve_request)
        results = response["retrievalResults"]
        documents: List[Document] = (
            AmazonKnowledgeBasesRetriever._retrieval_results_to_documents(results)
        )

        return self._filter_by_score_confidence(docs=documents)

    def _get_retrieve_request(self, query: str) -> Dict[str, Any]:
        """Build a Retrieve request

        :param query:
        :return:

        """
        request: Dict[str, Any] = {
            "retrievalQuery": {"text": query.strip()},
            "knowledgeBaseId": self.knowledge_base_id,
        }
        if self.guardrail_config:
            if not (
                self.guardrail_config.get("guardrailId")
                and self.guardrail_config.get("guardrailVersion")
            ):
                raise TypeError(
                    "Guardrail configuration must be a dictionary with both "
                    "'guardrailId' and 'guardrailVersion' keys."
                )
            request["guardrailConfiguration"] = self.guardrail_config
        if self.retrieval_config:
            if isinstance(self.retrieval_config, dict):
                request["retrievalConfiguration"] = self.retrieval_config
            else:
                request["retrievalConfiguration"] = self.retrieval_config.model_dump(
                    exclude_none=True, by_alias=True
                )
        return request

    @staticmethod
    def _retrieval_results_to_documents(
        results: List[Dict[str, Any]],
    ) -> List[Document]:
        """Convert the Retrieve API results to LangChain Documents

        :param results:  Retrieve API results list
        :return: List of LangChain Documents

        """
        documents = []
        for result in results:
            content = AmazonKnowledgeBasesRetriever._get_content_from_result(result)
            result["type"] = result.get("content", {}).get("type", "TEXT")
            result.pop("content")
            if "score" not in result:
                result["score"] = 0
            if "metadata" in result:
                result["source_metadata"] = result.pop("metadata")
            documents.append(
                Document(
                    page_content=content or "",
                    metadata=result,
                )
            )
        return documents

    @staticmethod
    def _get_content_from_result(result: Dict[str, Any]) -> Optional[str]:
        """Convert the content from one Retrieve API result to string

        :param result: Retrieve API search result
        :return: string representation of the content attribute

        """
        if not result:
            raise ValueError("Invalid search result")
<<<<<<< HEAD
        content: dict = result.get("content") or {}
=======
        content: dict | None = result.get("content", None)
>>>>>>> 33af829d
        if not content:
            raise ValueError(
                "Invalid search result, content is missing from the result"
            )
        if not content.get("type"):
            return content.get("text")
        if content["type"] == "TEXT":
            return content.get("text")
        elif content["type"] == "IMAGE":
            return content.get("byteContent")
        elif content["type"] == "ROW":
            row: Optional[List[dict]] = content.get("row", [])
            return json.dumps(row if row else [])
        else:
            # future proofing this class to prevent code breaks if new types
            # are introduced
            return None<|MERGE_RESOLUTION|>--- conflicted
+++ resolved
@@ -60,7 +60,6 @@
     Args:
         knowledge_base_id: Knowledge Base ID.
 
-<<<<<<< HEAD
         region_name: The aws region e.g., ``'us-west-2'``.
             Fallback to ``AWS_REGION``/``AWS_DEFAULT_REGION`` env variable or region
             specified in ``~/.aws/config``.
@@ -99,38 +98,6 @@
         endpoint_url: Needed if you don't want to default to ``'us-east-1'`` endpoint.
 
         config: An optional ``botocore.config.Config`` instance to pass to the client.
-=======
-        region_name: The aws region e.g., `us-west-2`.
-            Fallback to AWS_REGION/AWS_DEFAULT_REGION env variable or region specified in
-            ~/.aws/config.
-
-        credentials_profile_name: The name of the profile in the ~/.aws/credentials
-            or ~/.aws/config files, which has either access keys or role information
-            specified. If not specified, the default credential profile or, if on an
-            EC2 instance, credentials from IMDS will be used.
-
-        aws_access_key_id: AWS access key id. If provided, aws_secret_access_key must
-            also be provided. If not specified, the default credential profile or, if
-            on an EC2 instance, credentials from IMDS will be used. See:
-            https://boto3.amazonaws.com/v1/documentation/api/latest/guide/credentials.html
-            If not provided, will be read from 'AWS_ACCESS_KEY_ID' environment variable.
-
-        aws_secret_access_key: AWS secret_access_key. If provided, aws_access_key_id
-            must also be provided. If not specified, the default credential profile or,
-            if on an EC2 instance, credentials from IMDS will be used. See:
-            https://boto3.amazonaws.com/v1/documentation/api/latest/guide/credentials.html
-            If not provided, will be read from 'AWS_SECRET_ACCESS_KEY' environment variable.
-
-        aws_session_token: AWS session token. If provided, aws_access_key_id and
-            aws_secret_access_key must also be provided. Not required unless using temporary
-            credentials. See:
-            https://boto3.amazonaws.com/v1/documentation/api/latest/guide/credentials.html
-            If not provided, will be read from 'AWS_SESSION_TOKEN' environment variable.
-
-        endpoint_url: Needed if you don't want to default to us-east-1 endpoint.
-
-        config: An optional botocore.config.Config instance to pass to the client.
->>>>>>> 33af829d
 
         client: boto3 client for bedrock agent runtime.
 
@@ -151,10 +118,7 @@
                     }
                 },
             )
-<<<<<<< HEAD
-
-=======
->>>>>>> 33af829d
+
     """
 
     knowledge_base_id: str
@@ -303,11 +267,7 @@
         """
         if not result:
             raise ValueError("Invalid search result")
-<<<<<<< HEAD
-        content: dict = result.get("content") or {}
-=======
         content: dict | None = result.get("content", None)
->>>>>>> 33af829d
         if not content:
             raise ValueError(
                 "Invalid search result, content is missing from the result"
