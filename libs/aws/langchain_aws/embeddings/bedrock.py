--- conflicted
+++ resolved
@@ -221,12 +221,8 @@
             else:
                 processed_embeddings = batch_embeddings
 
-<<<<<<< HEAD
-            if batch_embeddings is not None:
-                results += batch_embeddings
-=======
-            results += processed_embeddings
->>>>>>> f6432317
+            if processed_embeddings is not None:
+                results += processed_embeddings
 
         return results
 
