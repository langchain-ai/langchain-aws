import os
import re
from typing import Any, List

from botocore.exceptions import UnknownServiceError
from packaging import version
from pydantic import SecretStr


def enforce_stop_tokens(text: str, stop: List[str]) -> str:
    """Cut off the text as soon as any stop words occur."""
    return re.split("|".join(stop), text, maxsplit=1)[0]


def anthropic_tokens_supported() -> bool:
    """Check if all requirements for Anthropic count_tokens() are met."""
    try:
        import anthropic
    except ImportError:
        return False

    if version.parse(anthropic.__version__) > version.parse("0.38.0"):
        return False

    try:
        import httpx

        if version.parse(httpx.__version__) > version.parse("0.27.2"):
            raise ImportError()
    except ImportError:
        raise ImportError("httpx<=0.27.2 is required.")

    return True


def _get_anthropic_client() -> Any:
    import anthropic

    return anthropic.Anthropic()


def get_num_tokens_anthropic(text: str) -> int:
    """Get the number of tokens in a string of text."""
    client = _get_anthropic_client()
    return client.count_tokens(text=text)


def get_token_ids_anthropic(text: str) -> List[int]:
    """Get the token ids for a string of text."""
    client = _get_anthropic_client()
    tokenizer = client.get_tokenizer()
    encoded_text = tokenizer.encode(text)
    return encoded_text.ids


<<<<<<< HEAD
def get_aws_client(
        region_name: str = None,
        credentials_profile_name: str = None,
        aws_access_key_id: SecretStr = None,
        aws_secret_access_key: SecretStr = None,
        aws_session_token: SecretStr = None,
        endpoint_url: str = None,
        config: Any = None,
        service_name: str = None,
    ):
    """Helper function to validate AWS credentials and create an AWS client."""

    creds = {
        "aws_access_key_id": aws_access_key_id,
        "aws_secret_access_key": aws_secret_access_key,
        "aws_session_token": aws_session_token,
    }

    if creds["aws_access_key_id"] and creds["aws_secret_access_key"]:
        session_params = {
            k: v.get_secret_value() for k, v in creds.items() if v
        }
    elif any(creds.values()):
        raise ValueError(
            f"If any of aws_access_key_id, aws_secret_access_key, or aws_session_token "
            f"are specified, then both aws_access_key_id and aws_secret_access_key "
            f"must be specified. Only received "
            f"{[(k, v) for k, v in creds.items() if v]}."
        )
    elif credentials_profile_name:
        session_params = {"profile_name": credentials_profile_name}
    else:
        # Use default credentials
        session_params = {}

    try:
        import boto3

        session = boto3.Session(**session_params)

        region_name = (
            region_name
            or os.getenv("AWS_REGION")
            or os.getenv("AWS_DEFAULT_REGION")
            or session.region_name
        )

        client_params = {
            "region_name": region_name,
            "endpoint_url": endpoint_url,
            "config": config,
        }
        client_params = {
            k: v for k, v in client_params.items() if v
        }

        return session.client(
            service_name, **client_params
        )

    except ImportError:
        raise ModuleNotFoundError(
            "Could not import boto3 python package. "
            "Please install it with `pip install boto3`."
        )
    except UnknownServiceError as e:
        raise ModuleNotFoundError(
            f"Ensure that you have installed the latest boto3 package "
            f"that contains the API for `{service_name}`."
        ) from e
    except ValueError as e:
        raise ValueError(f"Error raised by service:\n\n{e}") from e
    except Exception as e:
        raise ValueError(
            "Could not load credentials to authenticate with AWS client. "
            "Please check that credentials in the specified profile name are valid. "
            f"Service error: {e}"
        ) from e
=======
def thinking_in_params(params: dict) -> bool:
    """Check if the thinking parameter is enabled in the request."""
    return params.get("thinking", {}).get("type") == "enabled"
>>>>>>> 8a8dac28
<|MERGE_RESOLUTION|>--- conflicted
+++ resolved
@@ -53,7 +53,6 @@
     return encoded_text.ids
 
 
-<<<<<<< HEAD
 def get_aws_client(
         region_name: str = None,
         credentials_profile_name: str = None,
@@ -132,8 +131,8 @@
             "Please check that credentials in the specified profile name are valid. "
             f"Service error: {e}"
         ) from e
-=======
+
+        
 def thinking_in_params(params: dict) -> bool:
     """Check if the thinking parameter is enabled in the request."""
-    return params.get("thinking", {}).get("type") == "enabled"
->>>>>>> 8a8dac28
+    return params.get("thinking", {}).get("type") == "enabled"