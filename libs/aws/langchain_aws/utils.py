import os
import re
from abc import abstractmethod
from typing import Any, Dict, Generic, Iterator, List, Literal, Optional, TypeVar, Union

from botocore.exceptions import BotoCoreError, UnknownServiceError
from langchain_core.messages import AIMessage
from packaging import version
from pydantic import SecretStr

MESSAGE_ROLES = Literal["system", "user", "assistant"]
MESSAGE_FORMAT = Dict[Literal["role", "content"], Union[MESSAGE_ROLES, str]]

INPUT_TYPE = TypeVar(
    "INPUT_TYPE", bound=Union[str, List[str], MESSAGE_FORMAT, List[MESSAGE_FORMAT]]
)
OUTPUT_TYPE = TypeVar(
    "OUTPUT_TYPE",
    bound=Union[str, List[List[float]], MESSAGE_FORMAT, List[MESSAGE_FORMAT], Iterator],
)


class ContentHandlerBase(Generic[INPUT_TYPE, OUTPUT_TYPE]):
    """A handler class to transform input from LLM and BaseChatModel to a

    format that SageMaker endpoint expects.

    Similarly, the class handles transforming output from the
    SageMaker endpoint to a format that LLM & BaseChatModel class expects.
    """

    """
    Example:
        .. code-block:: python

            class ContentHandler(ContentHandlerBase):
                content_type = "application/json"
                accepts = "application/json"

                def transform_input(self, prompt: str, model_kwargs: Dict) -> bytes:
                    input_str = json.dumps({prompt: prompt, **model_kwargs})
                    return input_str.encode('utf-8')
                
                def transform_output(self, output: bytes) -> str:
                    response_json = json.loads(output.read().decode("utf-8"))
                    return response_json[0]["generated_text"]
    """

    content_type: Optional[str] = "text/plain"
    """The MIME type of the input data passed to endpoint"""

    accepts: Optional[str] = "text/plain"
    """The MIME type of the response data returned from endpoint"""

    @abstractmethod
    def transform_input(self, prompt: INPUT_TYPE, model_kwargs: Dict) -> bytes:
        """Transforms the input to a format that model can accept
        as the request Body. Should return bytes or seekable file
        like object in the format specified in the content_type
        request header.
        """

    @abstractmethod
    def transform_output(self, output: bytes) -> OUTPUT_TYPE:
        """Transforms the output from the model to string that
        the LLM class expects.
        """


def enforce_stop_tokens(text: str, stop: List[str]) -> str:
    """Cut off the text as soon as any stop words occur."""
    return re.split("|".join(stop), text, maxsplit=1)[0]


def anthropic_tokens_supported() -> bool:
    """Check if all requirements for Anthropic count_tokens() are met."""
    try:
        import anthropic
    except ImportError:
        return False

    if version.parse(anthropic.__version__) > version.parse("0.38.0"):
        return False

    try:
        import httpx

        if version.parse(httpx.__version__) > version.parse("0.27.2"):
            raise ImportError()
    except ImportError:
        raise ImportError("httpx<=0.27.2 is required.")

    return True


def _get_anthropic_client() -> Any:
    import anthropic

    return anthropic.Anthropic()


def get_num_tokens_anthropic(text: str) -> int:
    """Get the number of tokens in a string of text."""
    client = _get_anthropic_client()
    return client.count_tokens(text=text)


def get_token_ids_anthropic(text: str) -> List[int]:
    """Get the token ids for a string of text."""
    client = _get_anthropic_client()
    tokenizer = client.get_tokenizer()
    encoded_text = tokenizer.encode(text)
    return encoded_text.ids


def create_aws_client(
    service_name: str,
    region_name: Optional[str] = None,
    credentials_profile_name: Optional[str] = None,
    aws_access_key_id: Optional[SecretStr] = None,
    aws_secret_access_key: Optional[SecretStr] = None,
    aws_session_token: Optional[SecretStr] = None,
    endpoint_url: Optional[str] = None,
    config: Any = None,
) -> Any:
    """Helper function to validate AWS credentials and create an AWS client.

    Args:
        service_name: The name of the AWS service to create a client for.
        region_name: AWS region name. If not provided, try to get from env variables.
        credentials_profile_name: The name of the AWS credentials profile to use.
        aws_access_key_id: AWS access key ID.
        aws_secret_access_key: AWS secret access key.
        aws_session_token: AWS session token.
        endpoint_url: The complete URL to use for the constructed client.
        config: Advanced client configuration options.
    Returns:
        boto3.client: An AWS service client instance.

    """

    try:
        import boto3

        region_name = (
            region_name or os.getenv("AWS_REGION") or os.getenv("AWS_DEFAULT_REGION")
        )

        client_params = {
            "service_name": service_name,
            "region_name": region_name,
            "endpoint_url": endpoint_url,
            "config": config,
        }
        client_params = {k: v for k, v in client_params.items() if v}

        needs_session = bool(
            credentials_profile_name
            or aws_access_key_id
            or aws_secret_access_key
            or aws_session_token
        )

        if not needs_session:
            return boto3.client(**client_params)

        if credentials_profile_name:
            session = boto3.Session(profile_name=credentials_profile_name)
        elif aws_access_key_id and aws_secret_access_key:
            session_params = {
                "aws_access_key_id": aws_access_key_id.get_secret_value(),
                "aws_secret_access_key": aws_secret_access_key.get_secret_value(),
            }
            if aws_session_token:
                session_params["aws_session_token"] = (
                    aws_session_token.get_secret_value()
                )
<<<<<<< HEAD
            session = boto3.Session(**session_params)
=======
            # session_params contains valid boto3.Session parameters but type stubs are
            # overly restrictive
            session = boto3.Session(**session_params)  # type: ignore[arg-type]
>>>>>>> 349e895d
        else:
            raise ValueError(
                "If providing credentials, both aws_access_key_id and "
                "aws_secret_access_key must be specified."
            )

        if not client_params.get("region_name") and session.region_name:
            client_params["region_name"] = session.region_name

        return session.client(**client_params)

    except UnknownServiceError as e:
        raise ModuleNotFoundError(
            f"Ensure that you have installed the latest boto3 package "
            f"that contains the API for `{service_name}`."
        ) from e
    except BotoCoreError as e:
        raise ValueError(
            "Could not load credentials to authenticate with AWS client. "
            "Please check that the specified profile name and/or its credentials are "
            f"valid. Service error: {e}"
        ) from e
    except Exception as e:
        raise ValueError(f"Error raised by service:\n\n{e}") from e


def thinking_in_params(params: dict) -> bool:
    """Check if the thinking parameter is enabled in the request."""
    return params.get("thinking", {}).get("type") == "enabled"


def trim_message_whitespace(messages: List[Any]) -> List[Any]:
    """Trim trailing whitespace from final AIMessage content."""
    if not messages or not isinstance(messages[-1], AIMessage):
        return messages

    last_message = messages[-1]

    if isinstance(last_message.content, str):
        trimmed = last_message.content.rstrip()
        if trimmed != last_message.content:
            last_message.content = trimmed
    elif isinstance(last_message.content, list):
        for j, block in enumerate(last_message.content):
            if (
                isinstance(block, dict)
                and block.get("type") == "text"
                and isinstance(block.get("text"), str)
            ):
                trimmed = block["text"].rstrip()
                if trimmed != block["text"]:
<<<<<<< HEAD
                    last_message.content[j]["text"] = trimmed
=======
                    block_dict: dict[Any, Any] = block
                    block_dict["text"] = trimmed
                    last_message.content[j] = block_dict
>>>>>>> 349e895d

    return messages<|MERGE_RESOLUTION|>--- conflicted
+++ resolved
@@ -175,13 +175,9 @@
                 session_params["aws_session_token"] = (
                     aws_session_token.get_secret_value()
                 )
-<<<<<<< HEAD
-            session = boto3.Session(**session_params)
-=======
             # session_params contains valid boto3.Session parameters but type stubs are
             # overly restrictive
             session = boto3.Session(**session_params)  # type: ignore[arg-type]
->>>>>>> 349e895d
         else:
             raise ValueError(
                 "If providing credentials, both aws_access_key_id and "
@@ -233,12 +229,8 @@
             ):
                 trimmed = block["text"].rstrip()
                 if trimmed != block["text"]:
-<<<<<<< HEAD
-                    last_message.content[j]["text"] = trimmed
-=======
                     block_dict: dict[Any, Any] = block
                     block_dict["text"] = trimmed
                     last_message.content[j] = block_dict
->>>>>>> 349e895d
 
     return messages