--- conflicted
+++ resolved
@@ -6,11 +6,8 @@
     AmazonKendraRetriever,
     AmazonKnowledgeBasesRetriever,
 )
-<<<<<<< HEAD
+from langchain_aws.vectorstores.inmemorydb import InMemoryVectorStore
 from langchain_aws.vectorstores.documentdb import DocumentDBVectorSearch
-=======
-from langchain_aws.vectorstores.inmemorydb import InMemoryVectorStore
->>>>>>> 945c3495
 
 __all__ = [
     "Bedrock",
@@ -18,11 +15,8 @@
     "BedrockLLM",
     "BedrockChat",
     "ChatBedrock",
-<<<<<<< HEAD
+    "ChatBedrockConverse",
     "DocumentDBVectorSearch",
-=======
-    "ChatBedrockConverse",
->>>>>>> 945c3495
     "SagemakerEndpoint",
     "AmazonKendraRetriever",
     "AmazonKnowledgeBasesRetriever",
